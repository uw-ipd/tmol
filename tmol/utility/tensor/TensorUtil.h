#pragma once

#include <array>

#include <ATen/Functions.h>
#include <ATen/ScalarType.h>
#include <ATen/Tensor.h>

#include <torch/extension.h>

#include <Eigen/Core>
#include <Eigen/Geometry>

#include <tmol/utility/tensor/TensorAccessor.h>

namespace tmol {

inline bool operator==(const tmol::Device& lhs, const at::Device::Type& rhs) {
  if (lhs == tmol::Device::CPU) {
    return rhs == at::Device::Type::CPU;
  } else if (lhs == tmol::Device::CUDA) {
    return rhs == at::Device::Type::CUDA;
  } else {
    AT_ERROR("Unknown tmol::Device type.");
  }
};

inline bool operator==(const at::Device::Type& lhs, const tmol::Device& rhs) {
  return rhs == lhs;
};

template <typename ToT>
struct enable_tensor_view {
  static const bool enabled = false;
};

#define FORALL_SCALAR_TYPES_EXCEPT_HALF(_) \
  _(uint8_t, at::ScalarType::Byte)         \
  _(int8_t, at::ScalarType::Char)          \
  _(int16_t, at::ScalarType::Short)        \
  _(int, at::ScalarType::Int)              \
  _(int64_t, at::ScalarType::Long)         \
  _(float, at::ScalarType::Float)          \
  _(double, at::ScalarType::Double)

#define SCALAR_VIEW(ctype, stype)                     \
  template <>                                         \
  struct enable_tensor_view<ctype> {                  \
    static const bool enabled = true;                 \
    static const at::ScalarType scalar_type = stype;  \
    static const int nconsumed_dims = 0;              \
    static const int consumed_dims(int) { return 0; } \
    typedef ctype PrimitiveType;                      \
  };

FORALL_SCALAR_TYPES_EXCEPT_HALF(SCALAR_VIEW)
#undef SCALAR_VIEW

template <>
struct enable_tensor_view<bool> {
  static const bool enabled = enable_tensor_view<uint8_t>::enabled;
  static const at::ScalarType scalar_type =
      enable_tensor_view<uint8_t>::scalar_type;
  static const int nconsumed_dims = 0;
  static const int consumed_dims(int) { return 0; }
  typedef typename enable_tensor_view<uint8_t>::PrimitiveType PrimitiveType;
};

template <typename T, int M>
struct enable_tensor_view<Eigen::Matrix<T, M, 1>> {
  static const bool enabled = enable_tensor_view<T>::enabled;
  static const at::ScalarType scalar_type = enable_tensor_view<T>::scalar_type;
  static const int nconsumed_dims = 1;
  static const int consumed_dims(int i) { return (i == 0) ? M : 0; }
  typedef typename enable_tensor_view<T>::PrimitiveType PrimitiveType;
};

template <typename T, int M, int N>
struct enable_tensor_view<Eigen::Matrix<T, M, N>> {
  static const bool enabled = enable_tensor_view<T>::enabled;
  static const at::ScalarType scalar_type = enable_tensor_view<T>::scalar_type;
  static const int nconsumed_dims = 2;
  static const int consumed_dims(int i) {
    return (i == 0) ? M : (i == 1) ? N : 0;
  }
  typedef typename enable_tensor_view<T>::PrimitiveType PrimitiveType;
};

template <typename T, int N>
struct enable_tensor_view<Eigen::AlignedBox<T, N>> {
  static const bool enabled = enable_tensor_view<T>::enabled;
  static const at::ScalarType scalar_type = enable_tensor_view<T>::scalar_type;
  static const int nconsumed_dims = 1;
  static const int consumed_dims(int i) { return (i == 0) ? N : 0; }
  typedef typename enable_tensor_view<T>::PrimitiveType PrimitiveType;
};

template <
    typename T,
    int N,
    Device D,
    PtrTag P = PtrTag::Restricted,
    typename std::enable_if<enable_tensor_view<T>::enabled>::type* = nullptr>
auto view_tensor(at::Tensor input_t) -> tmol::TView<T, N, D, P> {
  typedef typename enable_tensor_view<T>::PrimitiveType FromT;
  int64_t stride_factor = sizeof(T) / sizeof(FromT);

  constexpr int nconsumed_dims = enable_tensor_view<T>::nconsumed_dims;
  auto consumed_dims = enable_tensor_view<T>::consumed_dims;

  AT_ASSERTM(
<<<<<<< HEAD
      input_t.size(N - 1) % stride_factor == 0,
      "Low-dimension shape must be even multiple of adjusted stride.")

  if (stride_factor != 1) {
    AT_ASSERTM(input_t.stride(N - 1) == 1, "Must be c-contiguous.")
  }

=======
      input_t.dim() == N + nconsumed_dims,
      "view_tensor of wrong dimensionality.");
  for (int d = N; d < input_t.dim(); ++d) {
    AT_ASSERTM(
        input_t.size(d) == consumed_dims(d - N),
        "squeezed dimension mismatch in view_tensor.");
  }
>>>>>>> 6b121031
  AT_ASSERTM(
      input_t.device().type() == D, "view_tensor of incorrect device type.")

  auto input = input_t.accessor<FromT, N + nconsumed_dims>();

  int64_t sizes[N];
  int64_t strides[N];

  for (int d = 0; d < N; ++d) {
    sizes[d] = input.size(d);
    strides[d] = input.stride(d) / stride_factor;
  }

<<<<<<< HEAD
  sizes[N - 1] = input.size(N - 1) / stride_factor;
  if (stride_factor != 1) {
    // If composite type is not same size as input type then is c-contig in
    // minor dimension.
    strides[N - 1] = 1;
  } else {
    // The types are the same size, and can be non-contiguous in minor dim.
    strides[N - 1] = input.stride(N - 1);
  }

=======
>>>>>>> 6b121031
  return tmol::TView<T, N, D, P>(
      reinterpret_cast<T*>(input_t.data_ptr()), sizes, strides);
};

template <
    typename T,
    int N,
    Device D,
    PtrTag P = PtrTag::Restricted,
    typename std::enable_if<enable_tensor_view<T>::enabled>::type* = nullptr>
auto view_tensor(at::Tensor tensor, std::string name)
    -> tmol::TView<T, N, D, P> {
  try {
    return view_tensor<T, N, D, P>(tensor);
  } catch (at::Error err) {
    AT_ERROR(
        "Error viewing tensor '" + name + "': " + err.what_without_backtrace());
  }
}

}  // namespace tmol<|MERGE_RESOLUTION|>--- conflicted
+++ resolved
@@ -109,15 +109,6 @@
   auto consumed_dims = enable_tensor_view<T>::consumed_dims;
 
   AT_ASSERTM(
-<<<<<<< HEAD
-      input_t.size(N - 1) % stride_factor == 0,
-      "Low-dimension shape must be even multiple of adjusted stride.")
-
-  if (stride_factor != 1) {
-    AT_ASSERTM(input_t.stride(N - 1) == 1, "Must be c-contiguous.")
-  }
-
-=======
       input_t.dim() == N + nconsumed_dims,
       "view_tensor of wrong dimensionality.");
   for (int d = N; d < input_t.dim(); ++d) {
@@ -125,7 +116,7 @@
         input_t.size(d) == consumed_dims(d - N),
         "squeezed dimension mismatch in view_tensor.");
   }
->>>>>>> 6b121031
+
   AT_ASSERTM(
       input_t.device().type() == D, "view_tensor of incorrect device type.")
 
@@ -139,19 +130,6 @@
     strides[d] = input.stride(d) / stride_factor;
   }
 
-<<<<<<< HEAD
-  sizes[N - 1] = input.size(N - 1) / stride_factor;
-  if (stride_factor != 1) {
-    // If composite type is not same size as input type then is c-contig in
-    // minor dimension.
-    strides[N - 1] = 1;
-  } else {
-    // The types are the same size, and can be non-contiguous in minor dim.
-    strides[N - 1] = input.stride(N - 1);
-  }
-
-=======
->>>>>>> 6b121031
   return tmol::TView<T, N, D, P>(
       reinterpret_cast<T*>(input_t.data_ptr()), sizes, strides);
 };
