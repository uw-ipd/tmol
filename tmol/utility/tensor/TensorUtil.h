#pragma once

#include <array>

#include <ATen/Functions.h>
#include <ATen/ScalarType.h>
#include <ATen/Tensor.h>

#include <torch/extension.h>

#include <Eigen/Core>
#include <Eigen/Geometry>

#include <tmol/utility/tensor/TensorAccessor.h>

namespace tmol {

inline bool operator==(const tmol::Device& lhs, const at::Device::Type& rhs) {
  if (lhs == tmol::Device::CPU) {
    return rhs == at::Device::Type::CPU;
  } else if (lhs == tmol::Device::CUDA) {
    return rhs == at::Device::Type::CUDA;
  } else {
    AT_ERROR("Unknown tmol::Device type.");
  }
};

inline bool operator==(const at::Device::Type& lhs, const tmol::Device& rhs) {
  return rhs == lhs;
};

template <typename ToT>
struct enable_tensor_view {
  static const bool enabled = false;
};

// bool size is ostensibly implementation dependent
static_assert(sizeof(bool) == 1);

#define FORALL_SCALAR_TYPES_EXCEPT_HALF(_) \
  _(bool, at::ScalarType::Bool)            \
  _(uint8_t, at::ScalarType::Byte)         \
  _(int8_t, at::ScalarType::Char)          \
  _(int16_t, at::ScalarType::Short)        \
  _(int, at::ScalarType::Int)              \
  _(int64_t, at::ScalarType::Long)         \
  _(float, at::ScalarType::Float)          \
  _(double, at::ScalarType::Double)

#define SCALAR_VIEW(ctype, stype)                         \
  template <>                                             \
  struct enable_tensor_view<ctype> {                      \
    static const bool enabled = true;                     \
    static at::ScalarType scalar_type() { return stype; } \
    static const int nconsumed_dims = 0;                  \
    static int consumed_dims(int) { return 0; }           \
    typedef ctype PrimitiveType;                          \
  };

FORALL_SCALAR_TYPES_EXCEPT_HALF(SCALAR_VIEW)
#undef SCALAR_VIEW

// Eigen Matrix/Vector Conversions
// Matrix is defined as <T, M, N>, consume two [M, N] dimensions.
// Vector is defined as <T, M, 1>, consume one [M] dimension.
template <typename T, int M, int N>
struct enable_tensor_view<Eigen::Matrix<T, M, N>> {
  static const bool enabled = enable_tensor_view<T>::enabled;
  static const at::ScalarType scalar_type() {
    return enable_tensor_view<T>::scalar_type();
  }
  static constexpr int nconsumed_dims = ((N > 1) ? 2 : 1);
  static int consumed_dims(int i) {
    if (i == 0) {
      return M;
    } else if (i == 1 && N > 1) {
      return N;
    } else {
      return 0;
    }
  }
  typedef typename enable_tensor_view<T>::PrimitiveType PrimitiveType;
};

template <typename T, int N>
struct enable_tensor_view<Eigen::AlignedBox<T, N>> {
  static const bool enabled = enable_tensor_view<T>::enabled;
  static const at::ScalarType scalar_type() {
    return enable_tensor_view<T>::scalar_type();
  }
  static const int nconsumed_dims = 1;
  static int consumed_dims(int i) { return (i == 0) ? N : 0; }
  typedef typename enable_tensor_view<T>::PrimitiveType PrimitiveType;
};

template <
    typename T,
    size_t N,
    Device D,
    PtrTag P = PtrTag::Restricted,
    typename std::enable_if<enable_tensor_view<T>::enabled>::type* = nullptr>
auto view_tensor(at::Tensor input_t) -> tmol::TView<T, N, D, P> {
  typedef typename enable_tensor_view<T>::PrimitiveType FromT;
  int64_t stride_factor = sizeof(T) / sizeof(FromT);

  constexpr int nconsumed_dims = enable_tensor_view<T>::nconsumed_dims;
  auto consumed_dims = enable_tensor_view<T>::consumed_dims;

  TORCH_CHECK(
      input_t.dim() == N + nconsumed_dims,
      "view_tensor of wrong dimensionality.",
      " dim: ",
      input_t.dim(),
      " expected: ",
      N + nconsumed_dims);
  for (int d = N; d < input_t.dim(); ++d) {
    TORCH_CHECK(
        input_t.size(d) == consumed_dims(d - N),
        "squeezed dimension mismatch in view_tensor.",
        " d: ",
        d,
        " size: ",
        input_t.size(d),
        " expected: ",
        consumed_dims(d - N));
  }
  for (int d = N; d < input_t.dim(); ++d) {
    TORCH_CHECK(
        input_t.stride(d) != 0,
        "stride of zero for view_tensor is incompatible for consumed "
        "dimension. Did torch.sum() or torch.expand() yeild a tensor with a "
        "stride of 0?",
        " d: ",
        d);
  }
<<<<<<< HEAD
=======

  // All classes w/ an associated enable_tensor_view must
  // consume contiguous blocks of memory
  int64_t target_stride = 1;
  for (int d = input_t.dim() - 1; d >= N; --d) {
    TORCH_CHECK(
        input_t.stride(d) == target_stride,
        " stride for input tensor at dimension ",
        d,
        " must match the target stride of ",
        target_stride,
        " to ensure that memory is allocated in a ",
        "contiguous block, but a stride of ",
        input_t.stride(d),
        " was found instead.");
    target_stride *= input_t.size(d);
  }

>>>>>>> a43aa2f0
  TORCH_CHECK(
      input_t.device().type() == D,
      "view_tensor of incorrect device type.",
      " device: ",
      input_t.device().type());

  auto input = input_t.accessor<FromT, N + nconsumed_dims>();

  int64_t sizes[N];
  int64_t strides[N];

  for (int d = 0; d < N; ++d) {
    sizes[d] = input.size(d);
    strides[d] = input.stride(d) / stride_factor;
  }

  return tmol::TView<T, N, D, P>(
      reinterpret_cast<T*>(input_t.data_ptr()), sizes, strides);
};

template <
    typename T,
    size_t N,
    Device D,
    PtrTag P = PtrTag::Restricted,
    typename std::enable_if<enable_tensor_view<T>::enabled>::type* = nullptr>
auto view_tensor(at::Tensor tensor, const std::string& name)
    -> tmol::TView<T, N, D, P> {
  try {
    return view_tensor<T, N, D, P>(tensor);
  } catch (at::Error err) {
    AT_ERROR(
        "Error viewing tensor '" + name + "': " + err.what_without_backtrace());
  }
}

}  // namespace tmol<|MERGE_RESOLUTION|>--- conflicted
+++ resolved
@@ -133,8 +133,6 @@
         " d: ",
         d);
   }
-<<<<<<< HEAD
-=======
 
   // All classes w/ an associated enable_tensor_view must
   // consume contiguous blocks of memory
@@ -153,7 +151,6 @@
     target_stride *= input_t.size(d);
   }
 
->>>>>>> a43aa2f0
   TORCH_CHECK(
       input_t.device().type() == D,
       "view_tensor of incorrect device type.",
