--- conflicted
+++ resolved
@@ -43,14 +43,14 @@
   _(float, at::ScalarType::Float)          \
   _(double, at::ScalarType::Double)
 
-#define SCALAR_VIEW(ctype, stype)                     \
-  template <>                                         \
-  struct enable_tensor_view<ctype> {                  \
-    static const bool enabled = true;                 \
-    static const at::ScalarType scalar_type = stype;  \
-    static const int nconsumed_dims = 0;              \
-    static const int consumed_dims(int) { return 0; } \
-    typedef ctype PrimitiveType;                      \
+#define SCALAR_VIEW(ctype, stype)                    \
+  template <>                                        \
+  struct enable_tensor_view<ctype> {                 \
+    static const bool enabled = true;                \
+    static const at::ScalarType scalar_type = stype; \
+    static const int nconsumed_dims = 0;             \
+    static int consumed_dims(int) { return 0; }      \
+    typedef ctype PrimitiveType;                     \
   };
 
 FORALL_SCALAR_TYPES_EXCEPT_HALF(SCALAR_VIEW)
@@ -62,7 +62,7 @@
   static const at::ScalarType scalar_type =
       enable_tensor_view<uint8_t>::scalar_type;
   static const int nconsumed_dims = 0;
-  static const int consumed_dims(int) { return 0; }
+  static int consumed_dims(int) { return 0; }
   typedef typename enable_tensor_view<uint8_t>::PrimitiveType PrimitiveType;
 };
 
@@ -71,7 +71,7 @@
   static const bool enabled = enable_tensor_view<T>::enabled;
   static const at::ScalarType scalar_type = enable_tensor_view<T>::scalar_type;
   static const int nconsumed_dims = 1;
-  static const int consumed_dims(int i) { return (i == 0) ? M : 0; }
+  static int consumed_dims(int i) { return (i == 0) ? M : 0; }
   typedef typename enable_tensor_view<T>::PrimitiveType PrimitiveType;
 };
 
@@ -80,9 +80,7 @@
   static const bool enabled = enable_tensor_view<T>::enabled;
   static const at::ScalarType scalar_type = enable_tensor_view<T>::scalar_type;
   static const int nconsumed_dims = 2;
-  static const int consumed_dims(int i) {
-    return (i == 0) ? M : (i == 1) ? N : 0;
-  }
+  static int consumed_dims(int i) { return (i == 0) ? M : (i == 1) ? N : 0; }
   typedef typename enable_tensor_view<T>::PrimitiveType PrimitiveType;
 };
 
@@ -91,7 +89,7 @@
   static const bool enabled = enable_tensor_view<T>::enabled;
   static const at::ScalarType scalar_type = enable_tensor_view<T>::scalar_type;
   static const int nconsumed_dims = 1;
-  static const int consumed_dims(int i) { return (i == 0) ? N : 0; }
+  static int consumed_dims(int i) { return (i == 0) ? N : 0; }
   typedef typename enable_tensor_view<T>::PrimitiveType PrimitiveType;
 };
 
@@ -109,14 +107,6 @@
   auto consumed_dims = enable_tensor_view<T>::consumed_dims;
 
   AT_ASSERTM(
-<<<<<<< HEAD
-      (input_t.size(N - 1) % stride_factor == 0)
-          || (N >= 2
-              && input_t.size(N - 1) * input_t.size(N - 2) % stride_factor
-                     == 0),
-      "Low-dimension(s) shape must be even multiple of adjusted stride.")
-  AT_ASSERTM(input_t.stride(N - 1) == 1, "Must be c-contiguous.")
-=======
       input_t.dim() == N + nconsumed_dims,
       "view_tensor of wrong dimensionality.");
   for (int d = N; d < input_t.dim(); ++d) {
@@ -124,7 +114,6 @@
         input_t.size(d) == consumed_dims(d - N),
         "squeezed dimension mismatch in view_tensor.");
   }
->>>>>>> c7024829
   AT_ASSERTM(
       input_t.device().type() == D, "view_tensor of incorrect device type.")
 
@@ -136,57 +125,10 @@
   for (int d = 0; d < N; ++d) {
     sizes[d] = input.size(d);
     strides[d] = input.stride(d) / stride_factor;
-    if (strides[d] == 0) {  // stride_factor > input.stride(d)
-      sizes[d] = 1;
-      strides[d] = 1;
-      stride_factor /= input.size(d);
-    }
   }
 
   return tmol::TView<T, N, D, P>(
       reinterpret_cast<T*>(input_t.data_ptr()), sizes, strides);
-<<<<<<< HEAD
-}
-
-template <
-    typename T,
-    int N,
-    Device D,
-    PtrTag P = PtrTag::Restricted,
-    typename std::enable_if<enable_tensor_view<T>::enabled>::type* = nullptr>
-auto view_tensor(at::Tensor input_t) -> tmol::TView<T, N, D, P> {
-  typedef typename enable_tensor_view<T>::PrimitiveType FromT;
-  int64_t stride_factor = sizeof(T) / sizeof(FromT);
-
-  if (input_t.dim() == N + 2
-      && input_t.size(N) * input_t.size(N + 1) == stride_factor) {
-    // Implicitly convert an input tensor of result dims [..., 1, 1]
-    // into a dim-2 view, squeezing off the last two dimensions.
-    auto full_view = _view_tensor<T, N + 2, D, P>(input_t);
-
-    AT_ASSERTM(
-        full_view.size(N) == 1, "Expected low-dimension result shape 1.");
-    AT_ASSERTM(
-        full_view.size(N + 1) == 1, "Expected low-dimension result shape 1.");
-
-    return tmol::TView<T, N, D, P>(
-        full_view.data(), &full_view.size(0), &full_view.stride(0));
-  }
-  if (input_t.dim() == N + 1 && input_t.size(N) == stride_factor) {
-    // Implicitly convert an input tensor of result dims [..., 1]
-    // into a dim-1 view, squeezing off the last dimension.
-    auto full_view = _view_tensor<T, N + 1, D, P>(input_t);
-
-    AT_ASSERTM(
-        full_view.size(N) == 1, "Expected low-dimension result shape 1.");
-
-    return tmol::TView<T, N, D, P>(
-        full_view.data(), &full_view.size(0), &full_view.stride(0));
-  } else {
-    return _view_tensor<T, N, D, P>(input_t);
-  }
-=======
->>>>>>> c7024829
 };
 
 template <
