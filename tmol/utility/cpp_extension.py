--- conflicted
+++ resolved
@@ -27,12 +27,7 @@
 _required_cuda_flags = [
     "-std=c++14",
     "--expt-extended-lambda",
-<<<<<<< HEAD
-    "--expt-relaxed-constexpr",
-    "-DWITH_NVTX",
-=======
     # "--expt-relaxed-constexpr", #fd: causes compiler errors in CUDA 10.0
->>>>>>> 6b121031
 ]
 
 if torch.cuda.is_available():
