import os
import attr

from .hbond import HBondDatabase
from .ljlk import LJLKDatabase
from .elec import ElecDatabase
<<<<<<< HEAD
from .rama import RamaDatabase
=======
from .cartbonded import CartBondedDatabase
>>>>>>> 5c401940


@attr.s(auto_attribs=True, slots=True, frozen=True)
class ScoringDatabase:

    ljlk: LJLKDatabase
    elec: ElecDatabase
    hbond: HBondDatabase
<<<<<<< HEAD
    rama: RamaDatabase
=======
    cartbonded: CartBondedDatabase
>>>>>>> 5c401940

    @classmethod
    def from_file(cls, path=os.path.dirname(__file__)):  # noqa
        return cls(
            ljlk=LJLKDatabase.from_file(os.path.join(path, "ljlk.yaml")),
            hbond=HBondDatabase.from_file(os.path.join(path, "hbond.yaml")),
            elec=ElecDatabase.from_file(os.path.join(path, "elec.yaml")),
<<<<<<< HEAD
            rama=RamaDatabase.from_files(
                os.path.join(path, "rama.yaml"), os.path.join(path, "rama.zip")
=======
            cartbonded=CartBondedDatabase.from_file(
                os.path.join(path, "cartbonded.yaml")
>>>>>>> 5c401940
            ),
        )<|MERGE_RESOLUTION|>--- conflicted
+++ resolved
@@ -4,11 +4,8 @@
 from .hbond import HBondDatabase
 from .ljlk import LJLKDatabase
 from .elec import ElecDatabase
-<<<<<<< HEAD
 from .rama import RamaDatabase
-=======
 from .cartbonded import CartBondedDatabase
->>>>>>> 5c401940
 
 
 @attr.s(auto_attribs=True, slots=True, frozen=True)
@@ -17,11 +14,8 @@
     ljlk: LJLKDatabase
     elec: ElecDatabase
     hbond: HBondDatabase
-<<<<<<< HEAD
     rama: RamaDatabase
-=======
     cartbonded: CartBondedDatabase
->>>>>>> 5c401940
 
     @classmethod
     def from_file(cls, path=os.path.dirname(__file__)):  # noqa
@@ -29,12 +23,10 @@
             ljlk=LJLKDatabase.from_file(os.path.join(path, "ljlk.yaml")),
             hbond=HBondDatabase.from_file(os.path.join(path, "hbond.yaml")),
             elec=ElecDatabase.from_file(os.path.join(path, "elec.yaml")),
-<<<<<<< HEAD
             rama=RamaDatabase.from_files(
                 os.path.join(path, "rama.yaml"), os.path.join(path, "rama.zip")
-=======
+            ),
             cartbonded=CartBondedDatabase.from_file(
                 os.path.join(path, "cartbonded.yaml")
->>>>>>> 5c401940
             ),
         )