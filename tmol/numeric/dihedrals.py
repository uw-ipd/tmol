import torch

from tmol.types.functional import validate_args
from tmol.types.torch import Tensor

Coord64Array = Tensor(torch.double)[:, 3]
Angles = Tensor(float)[:]


@validate_args
def coord_dihedrals(
<<<<<<< HEAD
        a: Coord64Array, b: Coord64Array, c: Coord64Array, d: Coord64Array
=======
    a: CoordArray, b: CoordArray, c: CoordArray, d: CoordArray
>>>>>>> c70dbd98
) -> Angles:
    """Dihedral angle in [-pi, pi] over the planes defined by {a, b, c} & {b, c, d}.

    Calculate dihedral angle from four coordinate locations, using the
    "standard" torsion angle definition of two planes defined by the points
    {a, b, c} and {b, c, d}. For a four-atom bond definition, this corrosponds
    to rotation about the b-c bond.
    """

    # Implementation derived from the "Praxeolitic" method, described at
    # https://stackoverflow.com/questions/20305272/dihedral-torsion-angle-from-four-points-in-cartesian-coordinates-in-python # noqa

    ba = a - b
    bc = c - b
    cd = d - c

    ubc = bc / torch.norm(bc, 2, dim=1, keepdim=True)

    # v = projection of ba onto plane perpendicular to bc
    #     minus component that aligns with bc
    # w = projection of cd onto plane perpendicular to bc
    #     cd minus component that aligns with bc
    v = ba - torch.sum(ba * ubc, dim=1).reshape((-1, 1)) * ubc
    w = cd - torch.sum(cd * ubc, dim=1).reshape((-1, 1)) * ubc

    # angle between v and w in a plane is the torsion angle
    # v and w may not be normalized but that's fine since tan is y/x
    x = torch.einsum("ij,ij->i", (v, w))
    y = torch.einsum("ij,ij->i", (torch.cross(ubc, v), w))

    return torch.atan2(y, x).type(torch.float)<|MERGE_RESOLUTION|>--- conflicted
+++ resolved
@@ -9,11 +9,7 @@
 
 @validate_args
 def coord_dihedrals(
-<<<<<<< HEAD
-        a: Coord64Array, b: Coord64Array, c: Coord64Array, d: Coord64Array
-=======
-    a: CoordArray, b: CoordArray, c: CoordArray, d: CoordArray
->>>>>>> c70dbd98
+    a: Coord64Array, b: Coord64Array, c: Coord64Array, d: Coord64Array
 ) -> Angles:
     """Dihedral angle in [-pi, pi] over the planes defined by {a, b, c} & {b, c, d}.
 
