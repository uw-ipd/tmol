--- conflicted
+++ resolved
@@ -27,16 +27,9 @@
         self.count = 0
 
     def forward(self):
-<<<<<<< HEAD
-        self.count += 1  # ??
-        self.full_coords = DOFMaskingFunc.apply(
-            self.masked_coords, self.coord_mask, self.full_coords
-        )
-=======
         self.count += 1
         self.full_coords = self.full_coords.detach()
         self.full_coords[self.coord_mask] = self.masked_coords
->>>>>>> 28026fa8
         return self.whole_pose_scoring_module(self.full_coords)
 
 
