import attr

import numpy
import pandas
import torch

import toolz

from tmol.types.array import NDArray
from tmol.types.torch import Tensor
from tmol.types.tensor import TensorGroup
from tmol.types.attrs import ValidateAttrs, ConvertAttrs
from tmol.types.functional import validate_args

from tmol.database.scoring.hbond import HBondDatabase
from tmol.database.chemical import ChemicalDatabase

from ..chemical_database import AcceptorHybridization


@attr.s(auto_attribs=True, slots=True, frozen=True)
class HBondPolyParams(TensorGroup, ConvertAttrs):
    range: Tensor[torch.double][..., 2]
    bound: Tensor[torch.double][..., 2]
    coeffs: Tensor[torch.double][..., 11]

    def __setitem__(self, idx, value):
        self.range[idx] = value.range[idx]
        self.bound[idx] = value.bound[idx]
        self.coeffs[idx] = value.coeffs[idx]

    def to(self, device: torch.device):
        return type(self)(
            **toolz.valmap(lambda t: t.to(device), attr.asdict(self, recurse=False))
        )

    @classmethod
    def full(cls, shape, fill_value):
        shape = (shape,) if isinstance(shape, int) else tuple(shape)
        return cls(
            range=torch.full(shape + (2,), fill_value),
            bound=torch.full(shape + (2,), fill_value),
            coeffs=torch.full(shape + (11,), fill_value),
        )


@attr.s(auto_attribs=True, frozen=True, slots=True)
class HBondPairParams(TensorGroup, ValidateAttrs):
<<<<<<< HEAD
    donor_weight: Tensor[torch.float][...]
    acceptor_weight: Tensor[torch.float][...]
    acceptor_hybridization: Tensor[torch.int][...]
=======
    donor_weight: Tensor(torch.float32)[...]
    acceptor_weight: Tensor(torch.float32)[...]
    acceptor_hybridization: Tensor(torch.int32)[...]
>>>>>>> 20a4de8b
    AHdist: HBondPolyParams
    cosBAH: HBondPolyParams
    cosAHD: HBondPolyParams

    def to(self, device: torch.device):
        return type(self)(
            **toolz.valmap(lambda t: t.to(device), attr.asdict(self, recurse=False))
        )

    @classmethod
    def full(cls, shape, fill_value):
        shape = (shape,) if isinstance(shape, int) else tuple(shape)
        return cls(
            donor_weight=torch.full(shape, fill_value, dtype=torch.float),
            acceptor_weight=torch.full(shape, fill_value, dtype=torch.float),
            acceptor_hybridization=torch.full(
                shape, numpy.nan_to_num(fill_value), dtype=torch.int32
            ),  # nan_to_num fill value for integer dtype
            AHdist=HBondPolyParams.full(shape, fill_value),
            cosBAH=HBondPolyParams.full(shape, fill_value),
            cosAHD=HBondPolyParams.full(shape, fill_value),
        )


@attr.s(auto_attribs=True, frozen=True, slots=True)
class HBondParamResolver(ValidateAttrs):
    _from_db_cache = {}

    donor_type_index: pandas.Index = attr.ib()
    acceptor_type_index: pandas.Index = attr.ib()

    pair_params: HBondPairParams = attr.ib()
    device: torch.device = attr.ib()

    @validate_args
    def resolve_donor_type(self, donor_types: NDArray[object][:, :]) -> torch.Tensor:
        """Resolve string donor type name into integer type index."""
        inds = numpy.full(donor_types.shape, -9999, dtype=numpy.int64)
        for i in range(donor_types.shape[0]):
            n_real = numpy.sum(donor_types[i].astype(bool))
            i_inds = self.donor_type_index.get_indexer(donor_types[i, :n_real])
            assert not numpy.any(i_inds == -1), "donor type not present in index"
            inds[i, :n_real] = i_inds
        return torch.from_numpy(inds).to(device=self.device)

    @validate_args
    def resolve_acceptor_type(
        self, acceptor_types: NDArray[object][:, :]
    ) -> torch.Tensor:
        """Resolve string acceptor type name into integer type index."""
        inds = numpy.full(acceptor_types.shape, -9999, dtype=numpy.int64)
        for i in range(acceptor_types.shape[0]):
            n_real = numpy.sum(acceptor_types[i].astype(bool))
            i_inds = self.acceptor_type_index.get_indexer(acceptor_types[i, :n_real])
            assert not numpy.any(i_inds == -1), "acceptor type not present in index"
            inds[i, :n_real] = i_inds
        return torch.from_numpy(inds).to(device=self.device)

    @classmethod
    @validate_args
    @toolz.functoolz.memoize(
        cache=_from_db_cache,
        key=lambda args, kwargs: (
            id(args[1]),
            id(args[2]),
            args[3].type,
            args[3].index,
        ),
    )
    def from_database(
        cls,
        chemical_database: ChemicalDatabase,
        hbond_database: HBondDatabase,
        device: torch.device,
    ):

        donors = {g.name: g for g in hbond_database.donor_type_params}
        donor_type_index = pandas.Index(list(donors))

        acceptors = {g.name: g for g in hbond_database.acceptor_type_params}
        acceptor_type_index = pandas.Index(list(acceptors))

        atom_type_hybridization = {
            a.name: a.acceptor_hybridization for a in chemical_database.atom_types
        }
        acceptor_type_hybridization = {
            g.acceptor_type: atom_type_hybridization[g.a]
            for g in hbond_database.acceptor_atom_types
        }

        pair_params = HBondPairParams.full((len(donors), len(acceptors)), numpy.nan)

        # Denormalize donor/acceptor weight and class into pair parameter table
        for name, g in donors.items():
            i, = donor_type_index.get_indexer([name])
            pair_params.donor_weight[i, :] = g.weight

        for name, g in acceptors.items():
            i, = acceptor_type_index.get_indexer([name])
            pair_params.acceptor_weight[:, i] = g.weight
            pair_params.acceptor_hybridization[:, i] = int(
                AcceptorHybridization._index.get_indexer_for(
                    [acceptor_type_hybridization[name]]
                )
            )

        # Get polynomial parameters indexed by polynomial name
        poly_params = HBondPolyParams(
            **toolz.merge_with(
                numpy.vstack,
                [
                    {
                        "range": [p.xmin, p.xmax],
                        "bound": [p.min_val, p.max_val],
                        "coeffs": [getattr(p, "c_" + i) for i in "abcdefghijk"],
                    }
                    for p in hbond_database.polynomial_parameters
                ],
            )
        )

        poly_params = {
            p.name: poly_params[i]
            for i, p in enumerate(hbond_database.polynomial_parameters)
        }

        # Denormalize polynomial parameters into pair parameter table
        for pp in hbond_database.pair_parameters:
            di, = donor_type_index.get_indexer([pp.donor_type])
            assert di >= 0

            ai, = acceptor_type_index.get_indexer([pp.acceptor_type])
            assert ai >= 0

            pair_params[di, ai].AHdist[:] = poly_params[pp.AHdist]
            pair_params[di, ai].cosBAH[:] = poly_params[pp.cosBAH]
            pair_params[di, ai].cosAHD[:] = poly_params[pp.cosAHD]

        return cls(
            donor_type_index=donor_type_index,
            acceptor_type_index=acceptor_type_index,
            pair_params=pair_params.to(device),
            device=device,
        )


@attr.s(auto_attribs=True, frozen=True, slots=True)
class CompactedHBondDatabase(ValidateAttrs):
    """Store the hbond evaluation parameters in a compact form"""

    _from_db_cache = {}

    global_param_table: Tensor[torch.float32][:, :]
    pair_param_table: Tensor[torch.float32][:, :, :]
    pair_poly_table: Tensor[torch.float64][:, :, :]

    @classmethod
    @validate_args
    @toolz.functoolz.memoize(
        cache=_from_db_cache,
        key=lambda args, kwargs: (
            id(args[1]),
            id(args[2]),
            args[3].type,
            args[3].index,
        ),
    )
    def from_database(
        cls,
        chemical_database: ChemicalDatabase,
        hbond_database: HBondDatabase,
        device: torch.device,
    ):
        def _p(t):
            return torch.nn.Parameter(t, requires_grad=False)

        def _stack(ts):
            return torch.cat([t.unsqueeze(-1) for t in ts], -1)

        def _f32(ts):
            return [t.to(torch.float32) for t in ts]

        global_params = {
            n: torch.tensor(v, device=device).expand(1).to(dtype=torch.float32)
            for n, v in attr.asdict(hbond_database.global_parameters).items()
        }

        global_param_table = _p(
            (
                torch.cat(
                    [
                        global_params["hb_sp2_range_span"],
                        global_params["hb_sp2_BAH180_rise"],
                        global_params["hb_sp2_outer_width"],
                        global_params["hb_sp3_softmax_fade"],
                        global_params["threshold_distance"],
                    ],
                    0,
                )
            ).unsqueeze(0)
        )

        resolver = HBondParamResolver.from_database(
            chemical_database, hbond_database, device
        )
        pp = resolver.pair_params

        # Note: acceptor_hybridization is an integer, but can be exactly represented
        # as a float (since it is small). Pack it with the donor and acceptor weights
        # (which themselves could just be pre-multiplied?!) to reduce the number of
        # arguments to the hbond evaluation function
        pair_param_table = _p(
            _stack(
                _f32([pp.acceptor_hybridization, pp.acceptor_weight, pp.donor_weight])
            )
        )

        # Eigen allocates space for 12 Reals for an 11x1 matrix
        # so we need to pad out with 0s in between the coefficients
        # and the ranges.
        pad = torch.zeros(
            [pp.AHdist.coeffs.shape[0], pp.AHdist.coeffs.shape[1], 1],
            device=device,
            dtype=torch.float64,
        )

        pair_poly_table = _p(
            torch.cat(
                [
                    pp.AHdist.coeffs,
                    pad,
                    pp.AHdist.range,
                    pp.AHdist.bound,
                    pp.cosBAH.coeffs,
                    pad,
                    pp.cosBAH.range,
                    pp.cosBAH.bound,
                    pp.cosAHD.coeffs,
                    pad,
                    pp.cosAHD.range,
                    pp.cosAHD.bound,
                ],
                2,
            )
        )

        return cls(
            global_param_table=global_param_table,
            pair_param_table=pair_param_table,
            pair_poly_table=pair_poly_table,
        )<|MERGE_RESOLUTION|>--- conflicted
+++ resolved
@@ -46,15 +46,9 @@
 
 @attr.s(auto_attribs=True, frozen=True, slots=True)
 class HBondPairParams(TensorGroup, ValidateAttrs):
-<<<<<<< HEAD
-    donor_weight: Tensor[torch.float][...]
-    acceptor_weight: Tensor[torch.float][...]
-    acceptor_hybridization: Tensor[torch.int][...]
-=======
-    donor_weight: Tensor(torch.float32)[...]
-    acceptor_weight: Tensor(torch.float32)[...]
-    acceptor_hybridization: Tensor(torch.int32)[...]
->>>>>>> 20a4de8b
+    donor_weight: Tensor[torch.float32][...]
+    acceptor_weight: Tensor[torch.float32][...]
+    acceptor_hybridization: Tensor[torch.int32][...]
     AHdist: HBondPolyParams
     cosBAH: HBondPolyParams
     cosAHD: HBondPolyParams
