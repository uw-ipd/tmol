#include <torch/torch.h>
#include <torch/script.h>

#include <tmol/utility/tensor/TensorCast.h>
#include <tmol/utility/function_dispatch/aten.hh>

#include <tmol/score/common/simple_dispatch.hh>
#include <tmol/score/common/device_operations.hh>
#include <tmol/score/common/tuple.hh>

#include <tmol/score/hbond/potentials/hbond_pose_score.hh>

#include <tmol/utility/nvtx.hh>

namespace tmol {
namespace score {
namespace hbond {
namespace potentials {

using torch::Tensor;
using torch::autograd::AutogradContext;
using torch::autograd::Function;
using torch::autograd::tensor_list;

template <template <tmol::Device> class DispatchMethod>
class HBondPoseScoresOp
    : public torch::autograd::Function<HBondPoseScoresOp<DispatchMethod>> {
 public:
  static std::vector<Tensor> forward(
      AutogradContext* ctx,
      // common params
      Tensor rot_coords,
      Tensor rot_coord_offset,
      Tensor pose_ind_for_atom,
      Tensor first_rot_for_block,
      Tensor first_rot_block_type,
      Tensor block_ind_for_rot,
      Tensor pose_ind_for_rot,
      Tensor block_type_ind_for_rot,
      Tensor n_rots_for_pose,
      Tensor rot_offset_for_pose,
      Tensor n_rots_for_block,
      Tensor rot_offset_for_block,
      int64_t max_n_rots_per_pose,

      // term specific params
      Tensor pose_stack_inter_residue_connections,
      Tensor pose_stack_min_bond_separation,
      Tensor pose_stack_inter_block_bondsep,

      // packed block type params
      Tensor block_type_n_atoms,
      Tensor block_type_n_interblock_bonds,
      Tensor block_type_atoms_forming_chemical_bonds,
      Tensor block_type_n_all_bonds,
      Tensor block_type_all_bonds,
      Tensor block_type_atom_all_bond_ranges,
      Tensor block_type_path_distance,

      // hbpbt params
      Tensor block_type_tile_n_donH,
      Tensor block_type_tile_n_acc,
      Tensor block_type_tile_donH_inds,
      Tensor block_type_tile_acc_inds,
      Tensor block_type_tile_donor_type,
      Tensor block_type_tile_acceptor_type,
      Tensor block_type_tile_hybridization,
      Tensor block_type_atom_is_hydrogen,

      // hb_param_db params
      Tensor pair_params,
      Tensor pair_polynomials,
      Tensor global_params,
      bool output_block_pair_energies

  ) {
    at::Tensor score;
    at::Tensor dscore_dcoords;
    at::Tensor block_neighbors;

    using Int = int32_t;

    TMOL_DISPATCH_FLOATING_DEVICE(
        rot_coords.options(), "hbond_pose_score_op", ([&] {
          using Real = scalar_t;
          constexpr tmol::Device Dev = device_t;

          auto result =
              HBondPoseScoreDispatch<DispatchMethod, Dev, Real, Int>::forward(
                  // common params
                  TCAST(rot_coords),
                  TCAST(rot_coord_offset),
                  TCAST(pose_ind_for_atom),
                  TCAST(first_rot_for_block),
                  TCAST(first_rot_block_type),
                  TCAST(block_ind_for_rot),
                  TCAST(pose_ind_for_rot),
                  TCAST(block_type_ind_for_rot),
                  TCAST(n_rots_for_pose),
                  TCAST(rot_offset_for_pose),
                  TCAST(n_rots_for_block),
                  TCAST(rot_offset_for_block),
                  max_n_rots_per_pose,

                  // term specific params
                  TCAST(pose_stack_inter_residue_connections),
                  TCAST(pose_stack_min_bond_separation),
                  TCAST(pose_stack_inter_block_bondsep),

                  // packed block type params
                  TCAST(block_type_n_atoms),
                  TCAST(block_type_n_interblock_bonds),
                  TCAST(block_type_atoms_forming_chemical_bonds),
                  TCAST(block_type_n_all_bonds),
                  TCAST(block_type_all_bonds),
                  TCAST(block_type_atom_all_bond_ranges),
                  TCAST(block_type_path_distance),

                  // hbpbt params
                  TCAST(block_type_tile_n_donH),
                  TCAST(block_type_tile_n_acc),
                  TCAST(block_type_tile_donH_inds),
                  TCAST(block_type_tile_acc_inds),
                  TCAST(block_type_tile_donor_type),
                  TCAST(block_type_tile_acceptor_type),
                  TCAST(block_type_tile_hybridization),
                  TCAST(block_type_atom_is_hydrogen),

                  // hb_param_db params
                  TCAST(pair_params),
                  TCAST(pair_polynomials),
                  TCAST(global_params),
                  output_block_pair_energies,
                  rot_coords.requires_grad());

          score = std::get<0>(result).tensor;
          dscore_dcoords = std::get<1>(result).tensor;
          block_neighbors = std::get<2>(result).tensor;
        }));

    if (output_block_pair_energies) {
      // save inputs for deriv call in backwards
      auto max_n_rots_per_pose_tp =
          TPack<Int, 1, tmol::Device::CPU>::full(1, max_n_rots_per_pose);
      ctx->save_for_backward(
          {// common params
           rot_coords,
           rot_coord_offset,
           pose_ind_for_atom,
           first_rot_for_block,
           first_rot_block_type,
           block_ind_for_rot,
           pose_ind_for_rot,
           block_type_ind_for_rot,
           n_rots_for_pose,
           rot_offset_for_pose,
           n_rots_for_block,
           rot_offset_for_block,
           max_n_rots_per_pose_tp.tensor,

           // term specific params
           pose_stack_inter_residue_connections,
           pose_stack_min_bond_separation,
           pose_stack_inter_block_bondsep,

           // packed block type params
           block_type_n_atoms,
           block_type_n_interblock_bonds,
           block_type_atoms_forming_chemical_bonds,
           block_type_n_all_bonds,
           block_type_all_bonds,
           block_type_atom_all_bond_ranges,
           block_type_path_distance,

           // hbpbt params
           block_type_tile_n_donH,
           block_type_tile_n_acc,
           block_type_tile_donH_inds,
           block_type_tile_acc_inds,
           block_type_tile_donor_type,
           block_type_tile_acceptor_type,
           block_type_tile_hybridization,
           block_type_atom_is_hydrogen,

           // hb_param_db params
           pair_params,
           pair_polynomials,
           global_params,
           block_neighbors

          });
    } else {
      // score = score.squeeze(-1).squeeze(-1);  // remove final 2 "dummy" dims
      //  block_neighbors = TPack<Int, 2, D>::full({1,n_poses}, -1);

      auto pose_atom_offsets =
          rot_coord_offset.index_select(0, rot_offset_for_pose);
      auto atom_pose = torch::zeros(
          {rot_coords.size(0)},
          torch::TensorOptions()
              .dtype(torch::kInt32)
              .device(rot_coord_offset.device()));
      atom_pose.index({pose_atom_offsets}) = 1;
      atom_pose[0] = 0;
      auto atom_to_pose = atom_pose.cumsum(0, torch::kInt32);

      ctx->save_for_backward({dscore_dcoords, pose_ind_for_atom});
    }

    return {score, block_neighbors};
  }

  static tensor_list backward(AutogradContext* ctx, tensor_list grad_outputs) {
    auto saved = ctx->get_saved_variables();

    at::Tensor dV_d_pose_coords;

    // use the number of stashed variables to determine if we are in
    //   block-pair scoring mode or single-score mode
    if (saved.size() == 2) {
      // single-score mode
      auto saved_grads = ctx->get_saved_variables();
      auto saved_grad = saved_grads[0];
      auto pose_ind_for_atom = saved_grads[1];

      tensor_list result;

      auto atom_ingrads = grad_outputs[0].index_select(1, pose_ind_for_atom);

      while (atom_ingrads.dim() < saved_grad.dim()) {
        atom_ingrads = atom_ingrads.unsqueeze(-1);
      }

<<<<<<< HEAD
      // printf("SAVED_GRAD\n");
      // for (int ii = 0; ii < saved_grad.dim(); ii++)
      //   printf("%i\n", saved_grad.size(ii));
      //
      // printf("ATOM_INGRAD\n");
      // for (int ii = 0; ii < atom_ingrads.dim(); ii++)
      //   printf("%i\n", atom_ingrads.size(ii));

      result.emplace_back(saved_grad * atom_ingrads);
      // printf("post mult grad\n");
      //}
=======
      result.emplace_back(saved_grad * atom_ingrads);
>>>>>>> 0d0fec3d

      int i = 0;
      dV_d_pose_coords = result[i++];
    } else {
      // block-pair mode
      int i = 0;

      // common params
      auto rot_coords = saved[i++];
      auto rot_coord_offset = saved[i++];
      auto pose_ind_for_atom = saved[i++];
      auto first_rot_for_block = saved[i++];
      auto first_rot_block_type = saved[i++];
      auto block_ind_for_rot = saved[i++];
      auto pose_ind_for_rot = saved[i++];
      auto block_type_ind_for_rot = saved[i++];
      auto n_rots_for_pose = saved[i++];
      auto rot_offset_for_pose = saved[i++];
      auto n_rots_for_block = saved[i++];
      auto rot_offset_for_block = saved[i++];
      auto max_n_rots_per_pose =
          TPack<int32_t, 1, tmol::Device::CPU>(saved[i++]).view[0];

      // term specific params
      auto pose_stack_inter_residue_connections = saved[i++];
      auto pose_stack_min_bond_separation = saved[i++];
      auto pose_stack_inter_block_bondsep = saved[i++];

      // packed block type params
      auto block_type_n_atoms = saved[i++];
      auto block_type_n_interblock_bonds = saved[i++];
      auto block_type_atoms_forming_chemical_bonds = saved[i++];
      auto block_type_n_all_bonds = saved[i++];
      auto block_type_all_bonds = saved[i++];
      auto block_type_atom_all_bond_ranges = saved[i++];
      auto block_type_path_distance = saved[i++];

      // hbpbt params
      auto block_type_tile_n_donH = saved[i++];
      auto block_type_tile_n_acc = saved[i++];
      auto block_type_tile_donH_inds = saved[i++];
      auto block_type_tile_acc_inds = saved[i++];
      auto block_type_tile_donor_type = saved[i++];
      auto block_type_tile_acceptor_type = saved[i++];
      auto block_type_tile_hybridization = saved[i++];
      auto block_type_atom_is_hydrogen = saved[i++];

      // hb_param_db params
      auto pair_params = saved[i++];
      auto pair_polynomials = saved[i++];

      auto global_params = saved[i++];
      auto block_neighbors = saved[i++];
      using Int = int32_t;

      auto dTdV = grad_outputs[0];

      TMOL_DISPATCH_FLOATING_DEVICE(
          rot_coords.options(), "hbond_pose_score_backward", ([&] {
            using Real = scalar_t;
            constexpr tmol::Device Dev = device_t;

            auto result = HBondPoseScoreDispatch<
                common::DeviceOperations,
                Dev,
                Real,
                Int>::
                backward(
                    // common params
                    TCAST(rot_coords),
                    TCAST(rot_coord_offset),
                    TCAST(pose_ind_for_atom),
                    TCAST(first_rot_for_block),
                    TCAST(first_rot_block_type),
                    TCAST(block_ind_for_rot),
                    TCAST(pose_ind_for_rot),
                    TCAST(block_type_ind_for_rot),
                    TCAST(n_rots_for_pose),
                    TCAST(rot_offset_for_pose),
                    TCAST(n_rots_for_block),
                    TCAST(rot_offset_for_block),
                    max_n_rots_per_pose,

                    // term specific params
                    TCAST(pose_stack_inter_residue_connections),
                    TCAST(pose_stack_min_bond_separation),
                    TCAST(pose_stack_inter_block_bondsep),

                    // packed block type params
                    TCAST(block_type_n_atoms),
                    TCAST(block_type_n_interblock_bonds),
                    TCAST(block_type_atoms_forming_chemical_bonds),
                    TCAST(block_type_n_all_bonds),
                    TCAST(block_type_all_bonds),
                    TCAST(block_type_atom_all_bond_ranges),
                    TCAST(block_type_path_distance),

                    // hbpbt params
                    TCAST(block_type_tile_n_donH),
                    TCAST(block_type_tile_n_acc),
                    TCAST(block_type_tile_donH_inds),
                    TCAST(block_type_tile_acc_inds),
                    TCAST(block_type_tile_donor_type),
                    TCAST(block_type_tile_acceptor_type),
                    TCAST(block_type_tile_hybridization),
                    TCAST(block_type_atom_is_hydrogen),

                    // hb_param_db params
                    TCAST(pair_params),
                    TCAST(pair_polynomials),
                    TCAST(global_params),

                    TCAST(block_neighbors),
                    TCAST(dTdV));

            dV_d_pose_coords = result.tensor;
          }));
    }

    return {dV_d_pose_coords, torch::Tensor(), torch::Tensor(), torch::Tensor(),
            torch::Tensor(),  torch::Tensor(), torch::Tensor(), torch::Tensor(),
            torch::Tensor(),  torch::Tensor(), torch::Tensor(), torch::Tensor(),
            torch::Tensor(),  torch::Tensor(), torch::Tensor(), torch::Tensor(),
            torch::Tensor(),  torch::Tensor(), torch::Tensor(), torch::Tensor(),
            torch::Tensor(),  torch::Tensor(), torch::Tensor(), torch::Tensor(),
            torch::Tensor(),  torch::Tensor(), torch::Tensor(), torch::Tensor(),
            torch::Tensor(),  torch::Tensor(), torch::Tensor(), torch::Tensor(),
            torch::Tensor(),  torch::Tensor(), torch::Tensor()};
  }
};

template <template <tmol::Device> class DispatchMethod>
std::vector<Tensor> hbond_pose_scores_op(
    // common params
    Tensor rot_coords,
    Tensor rot_coord_offset,
    Tensor pose_ind_for_atom,
    Tensor first_rot_for_block,
    Tensor first_rot_block_type,
    Tensor block_ind_for_rot,
    Tensor pose_ind_for_rot,
    Tensor block_type_ind_for_rot,
    Tensor n_rots_for_pose,
    Tensor rot_offset_for_pose,
    Tensor n_rots_for_block,
    Tensor rot_offset_for_block,
    int64_t max_n_rots_per_pose,

    // term specific params
    Tensor pose_stack_inter_residue_connections,
    Tensor pose_stack_min_bond_separation,
    Tensor pose_stack_inter_block_bondsep,

    // packed block type params
    Tensor block_type_n_atoms,
    Tensor block_type_n_interblock_bonds,
    Tensor block_type_atoms_forming_chemical_bonds,
    Tensor block_type_n_all_bonds,
    Tensor block_type_all_bonds,
    Tensor block_type_atom_all_bond_ranges,
    Tensor block_type_path_distance,

    // hbpbt params
    Tensor block_type_tile_n_donH,
    Tensor block_type_tile_n_acc,
    Tensor block_type_tile_donH_inds,
    Tensor block_type_tile_acc_inds,
    Tensor block_type_tile_donor_type,
    Tensor block_type_tile_acceptor_type,
    Tensor block_type_tile_hybridization,
    Tensor block_type_atom_is_hydrogen,

    // hb_param_db params
    Tensor pair_params,
    Tensor pair_polynomials,
    Tensor global_params,

    bool output_block_pair_energies) {
  return HBondPoseScoresOp<DispatchMethod>::apply(
      // common params
      rot_coords,
      rot_coord_offset,
      pose_ind_for_atom,
      first_rot_for_block,
      first_rot_block_type,
      block_ind_for_rot,
      pose_ind_for_rot,
      block_type_ind_for_rot,
      n_rots_for_pose,
      rot_offset_for_pose,
      n_rots_for_block,
      rot_offset_for_block,
      max_n_rots_per_pose,

      // term specific params
      pose_stack_inter_residue_connections,
      pose_stack_min_bond_separation,
      pose_stack_inter_block_bondsep,

      // packed block type params
      block_type_n_atoms,
      block_type_n_interblock_bonds,
      block_type_atoms_forming_chemical_bonds,
      block_type_n_all_bonds,
      block_type_all_bonds,
      block_type_atom_all_bond_ranges,
      block_type_path_distance,

      // hbpbt params
      block_type_tile_n_donH,
      block_type_tile_n_acc,
      block_type_tile_donH_inds,
      block_type_tile_acc_inds,
      block_type_tile_donor_type,
      block_type_tile_acceptor_type,
      block_type_tile_hybridization,
      block_type_atom_is_hydrogen,

      // hb_param_db params
      pair_params,
      pair_polynomials,
      global_params,

      output_block_pair_energies);
}

// Macro indirection to force TORCH_EXTENSION_NAME macro expansion
// See https://stackoverflow.com/a/3221914
#define TORCH_LIBRARY_(ns, m) TORCH_LIBRARY(ns, m)
TORCH_LIBRARY_(TORCH_EXTENSION_NAME, m) {
  m.def("hbond_pose_scores", &hbond_pose_scores_op<common::DeviceOperations>);
}

}  // namespace potentials
}  // namespace hbond
}  // namespace score
}  // namespace tmol<|MERGE_RESOLUTION|>--- conflicted
+++ resolved
@@ -231,21 +231,7 @@
         atom_ingrads = atom_ingrads.unsqueeze(-1);
       }
 
-<<<<<<< HEAD
-      // printf("SAVED_GRAD\n");
-      // for (int ii = 0; ii < saved_grad.dim(); ii++)
-      //   printf("%i\n", saved_grad.size(ii));
-      //
-      // printf("ATOM_INGRAD\n");
-      // for (int ii = 0; ii < atom_ingrads.dim(); ii++)
-      //   printf("%i\n", atom_ingrads.size(ii));
-
       result.emplace_back(saved_grad * atom_ingrads);
-      // printf("post mult grad\n");
-      //}
-=======
-      result.emplace_back(saved_grad * atom_ingrads);
->>>>>>> 0d0fec3d
 
       int i = 0;
       dV_d_pose_coords = result[i++];
