#include <torch/script.h>
#include <tmol/utility/autograd.hh>

#include <tmol/utility/tensor/TensorCast.h>
#include <tmol/utility/function_dispatch/aten.hh>

#include <tmol/score/common/simple_dispatch.hh>
#include <tmol/score/common/forall_dispatch.hh>

#include "lj.dispatch.hh"
#include "lk_isotropic.dispatch.hh"
#include "rotamer_pair_energy_lj.hh"
#include "rotamer_pair_energy_lk.hh"

namespace tmol {
namespace score {
namespace ljlk {
namespace potentials {

using torch::Tensor;

template <
    template <
        template <tmol::Device>
        class Dispatch,
        tmol::Device D,
        typename Real,
        typename Int>
    class ScoreDispatch,
    template <tmol::Device>
    class DispatchMethod>
Tensor lj_score_op(
    Tensor I,
    Tensor atom_type_I,
    Tensor J,
    Tensor atom_type_J,
    Tensor bonded_path_lengths,
    Tensor type_params,
    Tensor global_params) {
  using tmol::utility::connect_backward_pass;
  using tmol::utility::StackedSavedGradsBackward;

  at::Tensor score;
  at::Tensor dScore_dI;
  at::Tensor dScore_dJ;

  using Int = int64_t;

  TMOL_DISPATCH_FLOATING_DEVICE(
      I.type(), "score_op", ([&] {
        using Real = scalar_t;
        constexpr tmol::Device Dev = device_t;

        auto result = ScoreDispatch<DispatchMethod, Dev, Real, Int>::f(
            TCAST(I),
            TCAST(atom_type_I),
            TCAST(J),
            TCAST(atom_type_J),
            TCAST(bonded_path_lengths),
            TCAST(type_params),
            TCAST(global_params));

        score = std::get<0>(result).tensor;
        dScore_dI = std::get<1>(result).tensor;
        dScore_dJ = std::get<2>(result).tensor;
      }));

  return connect_backward_pass({I, J}, score, [&]() {
    return StackedSavedGradsBackward::create({dScore_dI, dScore_dJ});
  });
};

<<<<<<< HEAD
Tensor
rotamer_pair_energies_op(
  Tensor context_coords,
  Tensor context_block_type,
  Tensor alternate_coords,
  Tensor alternate_ids,
  Tensor context_system_ids,
  Tensor system_min_bond_separation,
  Tensor system_inter_block_bondsep,
  Tensor system_neighbor_list,
  Tensor block_type_n_atoms,
  Tensor block_type_n_heavy_atoms,
  Tensor block_type_atom_types,
  Tensor block_type_heavy_atom_inds,
  Tensor block_type_n_interblock_bonds,
  Tensor block_type_atoms_forming_chemical_bonds,
  Tensor block_type_path_distance,
  Tensor lj_type_params,
  Tensor lk_type_params,
  Tensor global_params,
  Tensor lj_lk_weights
) {
  
  at::Tensor rpes;
  using Int = int32_t;

  TMOL_DISPATCH_FLOATING_DEVICE(
    context_coords.type(), "score_op", ([&] {
	using Real = scalar_t;
	constexpr tmol::Device Dev = device_t;
	auto result = LJRPEDispatch<common::ForallDispatch, Dev, Real, Int>::f(
          TCAST(context_coords),
          TCAST(context_block_type),
          TCAST(alternate_coords),
          TCAST(alternate_ids),
          TCAST(context_system_ids),
          TCAST(system_min_bond_separation),
          TCAST(system_inter_block_bondsep),
          TCAST(system_neighbor_list),
          TCAST(block_type_n_atoms),
          TCAST(block_type_atom_types),
          TCAST(block_type_n_interblock_bonds),
          TCAST(block_type_atoms_forming_chemical_bonds),
          TCAST(block_type_path_distance),
          TCAST(lj_type_params),
          TCAST(global_params),
	  TCAST(lj_lk_weights)
	);
	rpes = result.tensor;
	LKRPEDispatch<common::ForallDispatch, Dev, Real, Int>::f(
          TCAST(context_coords),
          TCAST(context_block_type),
          TCAST(alternate_coords),
          TCAST(alternate_ids),
          TCAST(context_system_ids),
          TCAST(system_min_bond_separation),
          TCAST(system_inter_block_bondsep),
          TCAST(system_neighbor_list),
          TCAST(block_type_n_heavy_atoms),
	  TCAST(block_type_heavy_atom_inds),
          TCAST(block_type_atom_types),
          TCAST(block_type_n_interblock_bonds),
          TCAST(block_type_atoms_forming_chemical_bonds),
          TCAST(block_type_path_distance),
          TCAST(lk_type_params),
          TCAST(global_params),
          TCAST(lj_lk_weights),
          result.view
	);
      }));
  return rpes;
}

=======
template <
    template <
        template <tmol::Device>
        class Dispatch,
        tmol::Device D,
        typename Real,
        typename Int>
    class ScoreDispatch,
    template <tmol::Device>
    class DispatchMethod>
Tensor lk_score_op(
    Tensor I,
    Tensor atom_type_I,
    Tensor heavyatom_inds_I,
    Tensor J,
    Tensor atom_type_J,
    Tensor heavyatom_inds_J,
    Tensor bonded_path_lengths,
    Tensor type_params,
    Tensor global_params) {
  using tmol::utility::connect_backward_pass;
  using tmol::utility::StackedSavedGradsBackward;

  at::Tensor score;
  at::Tensor dScore_dI;
  at::Tensor dScore_dJ;

  using Int = int64_t;

  TMOL_DISPATCH_FLOATING_DEVICE(
      I.type(), "score_op", ([&] {
        using Real = scalar_t;
        constexpr tmol::Device Dev = device_t;

        auto result = ScoreDispatch<DispatchMethod, Dev, Real, Int>::f(
            TCAST(I),
            TCAST(atom_type_I),
            TCAST(heavyatom_inds_I),
            TCAST(J),
            TCAST(atom_type_J),
            TCAST(heavyatom_inds_J),
            TCAST(bonded_path_lengths),
            TCAST(type_params),
            TCAST(global_params));

        score = std::get<0>(result).tensor;
        dScore_dI = std::get<1>(result).tensor;
        dScore_dJ = std::get<2>(result).tensor;
      }));

  return connect_backward_pass({I, J}, score, [&]() {
    return StackedSavedGradsBackward::create({dScore_dI, dScore_dJ});
  });
};
>>>>>>> ac5cb32d

static auto registry =
    torch::jit::RegisterOperators()
        .op("tmol::score_ljlk_lj", &lj_score_op<LJDispatch, AABBDispatch>)
        .op("tmol::score_ljlk_lj_triu", &lj_score_op<LJDispatch, AABBTriuDispatch>)
        .op("tmol::score_ljlk_lk_isotropic",
            &lk_score_op<LKIsotropicDispatch, AABBDispatch>)
        .op("tmol::score_ljlk_lk_isotropic_triu",
<<<<<<< HEAD
            &score_op<LKIsotropicDispatch, AABBTriuDispatch>)
        .op("tmol::score_ljlk_inter_system_scores", &rotamer_pair_energies_op);

=======
            &lk_score_op<LKIsotropicDispatch, AABBTriuDispatch>);
>>>>>>> ac5cb32d

}  // namespace potentials
}  // namespace ljlk
}  // namespace score
}  // namespace tmol<|MERGE_RESOLUTION|>--- conflicted
+++ resolved
@@ -70,7 +70,6 @@
   });
 };
 
-<<<<<<< HEAD
 Tensor
 rotamer_pair_energies_op(
   Tensor context_coords,
@@ -144,7 +143,6 @@
   return rpes;
 }
 
-=======
 template <
     template <
         template <tmol::Device>
@@ -199,7 +197,7 @@
     return StackedSavedGradsBackward::create({dScore_dI, dScore_dJ});
   });
 };
->>>>>>> ac5cb32d
+
 
 static auto registry =
     torch::jit::RegisterOperators()
@@ -208,13 +206,9 @@
         .op("tmol::score_ljlk_lk_isotropic",
             &lk_score_op<LKIsotropicDispatch, AABBDispatch>)
         .op("tmol::score_ljlk_lk_isotropic_triu",
-<<<<<<< HEAD
-            &score_op<LKIsotropicDispatch, AABBTriuDispatch>)
+            &lk_score_op<LKIsotropicDispatch, AABBTriuDispatch>)
         .op("tmol::score_ljlk_inter_system_scores", &rotamer_pair_energies_op);
 
-=======
-            &lk_score_op<LKIsotropicDispatch, AABBTriuDispatch>);
->>>>>>> ac5cb32d
 
 }  // namespace potentials
 }  // namespace ljlk
