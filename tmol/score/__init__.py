--- conflicted
+++ resolved
@@ -16,18 +16,11 @@
 
 @score_graph.score_graph
 class TotalScoreGraph(
-<<<<<<< HEAD
-    hbond.HBondScoreGraph,
     ljlk.LJScoreGraph,
     ljlk.LKScoreGraph,
+    hbond.HBondScoreGraph,
     elec.ElecScoreGraph,
     cartbonded.CartBondedScoreGraph,
-    interatomic_distance.BlockedInteratomicDistanceGraph,
-    bonded_atom.BondedAtomScoreGraph,
-    device.TorchDevice,
-=======
-    ljlk.LJScoreGraph, ljlk.LKScoreGraph, hbond.HBondScoreGraph, elec.ElecScoreGraph
->>>>>>> 3e7f1f9c
 ):
     pass
 
