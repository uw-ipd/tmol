"""Composable, scoring components for molecular systems."""

from tmol.utility.reactive import reactive_attrs

<<<<<<< HEAD
from .device import TorchDevice
from .bonded_atom import BondedAtomScoreGraph
from .interatomic_distance import BlockedInteratomicDistanceGraph
from .ljlk import LJLKScoreGraph
from .hbond import HBondScoreGraph
from .total_score import TotalScoreComponentsGraph
from .coordinates import CartesianAtomicCoordinateProvider, KinematicAtomicCoordinateProvider
from .rama.rama_score_graph import RamaScoreGraph
=======
from . import (  # noqa: F401
    device,
    bonded_atom,
    interatomic_distance,
    ljlk,
    hbond,
    total_score,
    coordinates,
    viewer,  # import viewer to register io overloads
)
>>>>>>> c70dbd98


@reactive_attrs
class TotalScoreGraph(
<<<<<<< HEAD
        HBondScoreGraph,
        LJLKScoreGraph,
        BlockedInteratomicDistanceGraph,
        BondedAtomScoreGraph,
        RamaScoreGraph,
        TotalScoreComponentsGraph,
        TorchDevice,
=======
    hbond.HBondScoreGraph,
    ljlk.LJLKScoreGraph,
    interatomic_distance.BlockedInteratomicDistanceGraph,
    bonded_atom.BondedAtomScoreGraph,
    total_score.TotalScoreComponentsGraph,
    device.TorchDevice,
>>>>>>> c70dbd98
):
    pass


@reactive_attrs
class KinematicTotalScoreGraph(
    coordinates.KinematicAtomicCoordinateProvider, TotalScoreGraph
):
    pass


@reactive_attrs
class CartesianTotalScoreGraph(
    coordinates.CartesianAtomicCoordinateProvider, TotalScoreGraph
):
    pass


__all__ = ("TotalScoreGraph", "KinematicTotalScoreGraph", "CartesianTotalScoreGraph")<|MERGE_RESOLUTION|>--- conflicted
+++ resolved
@@ -2,16 +2,6 @@
 
 from tmol.utility.reactive import reactive_attrs
 
-<<<<<<< HEAD
-from .device import TorchDevice
-from .bonded_atom import BondedAtomScoreGraph
-from .interatomic_distance import BlockedInteratomicDistanceGraph
-from .ljlk import LJLKScoreGraph
-from .hbond import HBondScoreGraph
-from .total_score import TotalScoreComponentsGraph
-from .coordinates import CartesianAtomicCoordinateProvider, KinematicAtomicCoordinateProvider
-from .rama.rama_score_graph import RamaScoreGraph
-=======
 from . import (  # noqa: F401
     device,
     bonded_atom,
@@ -21,28 +11,19 @@
     total_score,
     coordinates,
     viewer,  # import viewer to register io overloads
+    rama,
 )
->>>>>>> c70dbd98
 
 
 @reactive_attrs
 class TotalScoreGraph(
-<<<<<<< HEAD
-        HBondScoreGraph,
-        LJLKScoreGraph,
-        BlockedInteratomicDistanceGraph,
-        BondedAtomScoreGraph,
-        RamaScoreGraph,
-        TotalScoreComponentsGraph,
-        TorchDevice,
-=======
     hbond.HBondScoreGraph,
     ljlk.LJLKScoreGraph,
+    rama.RamaScoreGraph,
     interatomic_distance.BlockedInteratomicDistanceGraph,
     bonded_atom.BondedAtomScoreGraph,
     total_score.TotalScoreComponentsGraph,
     device.TorchDevice,
->>>>>>> c70dbd98
 ):
     pass
 
