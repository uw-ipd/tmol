--- conflicted
+++ resolved
@@ -152,33 +152,13 @@
     @staticmethod
     def total(target, **component_totals):
         total_score = 0
-<<<<<<< HEAD
-        torch.cuda.synchronize();
-        torch.cuda.nvtx.range_push("IntraScoreSum")
-        if not hasattr(target, "component_weights") or target.component_weights is None:
-            # no weights provided, simple sum components
-            torch.cuda.nvtx.range_push("IntraScoreSum::reduce")
-            total_score = toolz.reduce(operator.add, component_totals.values())
-            torch.cuda.nvtx.range_pop()
-        else:
-            # weights provided, use to rescale
-            # Note:
-            #  1) weights not provided in input dict are assumed == 0
-            #  2) tags in input dict not used in
-            #     current graph are silently ignored
-            total_score = torch.zeros_like(next(iter(component_totals.values())))
-            for comp, score in component_totals.items():
-                if comp in target.component_weights:
-                    total_score += target.component_weights[comp] * score
-        torch.cuda.nvtx.range_pop()
-=======
         with nvtx_range("IntraScoreSum") as r:
             if (
                 not hasattr(target, "component_weights")
                 or target.component_weights is None
             ):
                 # no weights provided, simple sum components
-                with nvtx_range("IntraScoreSum::reduce") as r:
+                with nvtx_range("IntraScoreSum::reduce") as r2:
                     total_score = toolz.reduce(operator.add, component_totals.values())
             else:
                 # weights provided, use to rescale
@@ -190,7 +170,6 @@
                 for comp, score in component_totals.items():
                     if comp in target.component_weights:
                         total_score += target.component_weights[comp] * score
->>>>>>> 8046f01a
 
         return total_score
 
