#pragma once

#include <cmath>

#include <Eigen/Core>
#include <Eigen/Geometry>
#include <tuple>

#include <tmol/score/common/accumulate.hh>

#include <tmol/utility/tensor/TensorAccessor.h>
#include <tmol/utility/tensor/TensorPack.h>
#include <tmol/score/common/tuple.hh>

#include <tmol/score/elec/potentials/potentials.hh>

#include "params.hh"

namespace tmol {
namespace score {
namespace elec {
namespace potentials {

template <typename Real, int N>
using Vec = Eigen::Matrix<Real, N, 1>;

template <
    template <tmol::Device>
    class SingleDispatch,
    template <tmol::Device>
    class PairDispatch,
    tmol::Device Dev,
    typename Real,
    typename Int>
struct ElecDispatch {
  static auto f(
      TView<Vec<Real, 3>, 2, Dev> coords_i,
      TView<Real, 2, Dev> e_i,
      TView<Vec<Real, 3>, 2, Dev> coords_j,
      TView<Real, 2, Dev> e_j,
      TView<Real, 3, Dev> bonded_path_lengths,
      TView<ElecGlobalParams<float>, 1, Dev> global_params)
      -> std::tuple<
          TPack<Real, 1, Dev>,
          TPack<Vec<Real, 3>, 2, Dev>,
          TPack<Vec<Real, 3>, 2, Dev>> {
    int nstacks = coords_i.size(0);

    // output energy totals, in Real (usually single) precision
    auto Vs_t = TPack<Real, 1, Dev>::zeros({nstacks});

    // accumulate the total at double precision and then truncate
    // to single precision after the summation has complete
    auto Vs_accum_t = TPack<double, 1, Dev>::zeros({nstacks});

    auto dVs_dI_t =
        TPack<Vec<Real, 3>, 2, Dev>::zeros({nstacks, coords_i.size(1)});
    auto dVs_dJ_t =
        TPack<Vec<Real, 3>, 2, Dev>::zeros({nstacks, coords_j.size(1)});

    auto Vs = Vs_t.view;
    auto Vs_accum = Vs_accum_t.view;
    auto dVs_dI = dVs_dI_t.view;
    auto dVs_dJ = dVs_dJ_t.view;

    Real threshold_distance = 6.0;  // fd  make this a parameter...

    PairDispatch<Dev>::forall_stacked_pairs(
        threshold_distance,
        coords_i,
        coords_j,
        [=] EIGEN_DEVICE_FUNC(int stack, int i, int j) {
          auto dist_r =
              distance<Real>::V_dV(coords_i[stack][i], coords_j[stack][j]);
          auto& dist = dist_r.V;
          auto& ddist_dI = dist_r.dV_dA;
          auto& ddist_dJ = dist_r.dV_dB;

          Real V, dV_dDist;
          tie(V, dV_dDist) = elec_delec_ddist(
              dist,
              e_i[stack][i],
              e_j[stack][j],
              bonded_path_lengths[stack][i][j],
              global_params[0].D,
              global_params[0].D0,
              global_params[0].S,
              global_params[0].min_dis,
              global_params[0].max_dis);

<<<<<<< HEAD
          // Kahan summation to reduce numerical noise
          accumulate<Dev, double>::add_one_dst(Vs_accum, stack, (double) V);

          // after accumulating, copy over the result into the output
          // tensor; the last thread to complete this will have it right
          // TEMP ! Vs[stack] = Vs_accum[stack][0];
=======
          // accumulate the stack total at double precision
          accumulate<Dev, double>::add(Vs_accum[stack], (double)V);
>>>>>>> 095939b4

          // fewer threads accumulate into the derivative arrays,
          // therefore less numerical error accumulates there.
          // Perform these simply at single precision (Real precision).
          accumulate<Dev, Vec<Real, 3>>::add(
              dVs_dI[stack][i], dV_dDist * ddist_dI);
          accumulate<Dev, Vec<Real, 3>>::add(
              dVs_dJ[stack][j], dV_dDist * ddist_dJ);
        });

    // Truncate from double to Real after the previous kernel
    // has completed
    SingleDispatch<Dev>::forall(
        nstacks, [=] EIGEN_DEVICE_FUNC(int i) { Vs[i] = Vs_accum[i]; });

    return {Vs_t, dVs_dI_t, dVs_dJ_t};
  }
};

}  // namespace potentials
}  // namespace elec
}  // namespace score
}  // namespace tmol<|MERGE_RESOLUTION|>--- conflicted
+++ resolved
@@ -88,17 +88,12 @@
               global_params[0].min_dis,
               global_params[0].max_dis);
 
-<<<<<<< HEAD
-          // Kahan summation to reduce numerical noise
+          // local summation for active threads to reduce numerical noise
           accumulate<Dev, double>::add_one_dst(Vs_accum, stack, (double) V);
 
           // after accumulating, copy over the result into the output
           // tensor; the last thread to complete this will have it right
           // TEMP ! Vs[stack] = Vs_accum[stack][0];
-=======
-          // accumulate the stack total at double precision
-          accumulate<Dev, double>::add(Vs_accum[stack], (double)V);
->>>>>>> 095939b4
 
           // fewer threads accumulate into the derivative arrays,
           // therefore less numerical error accumulates there.
