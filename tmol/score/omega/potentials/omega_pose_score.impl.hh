#pragma once

#include <Eigen/Core>
#include <Eigen/Geometry>

#include <tmol/utility/tensor/TensorAccessor.h>
#include <tmol/utility/tensor/TensorPack.h>
#include <tmol/utility/tensor/TensorStruct.h>
#include <tmol/utility/tensor/TensorUtil.h>
#include <tmol/utility/nvtx.hh>

#include <tmol/score/unresolved_atom.hh>
#include <tmol/score/common/accumulate.hh>
#include <tmol/score/common/count_pair.hh>
#include <tmol/score/common/data_loading.hh>
#include <tmol/score/common/diamond_macros.hh>
#include <tmol/score/common/geom.hh>
#include <tmol/score/common/launch_box_macros.hh>
#include <tmol/score/common/tuple.hh>
#include <tmol/score/common/uaid_util.hh>
#include <tmol/score/common/warp_segreduce.hh>
#include <tmol/score/common/warp_stride_reduce.hh>

#include <tmol/score/omega/potentials/omega_pose_score.hh>

// Operator definitions; safe for CPU compilation
#include <moderngpu/operators.hxx>

#include <chrono>

#include "potentials.hh"

namespace tmol {
namespace score {
namespace omega {
namespace potentials {

template <typename Real, int N>
using Vec = Eigen::Matrix<Real, N, 1>;
template <typename Real>
using CoordQuad = Eigen::Matrix<Real, 4, 3>;

template <
    template <tmol::Device>
    class DeviceDispatch,
    tmol::Device D,
    typename Real,
    typename Int>
auto OmegaPoseScoreDispatch<DeviceDispatch, D, Real, Int>::f(
    TView<Vec<Real, 3>, 2, D> coords,
    TView<Int, 2, D> pose_stack_block_coord_offset,
    TView<Int, 2, D> pose_stack_block_type,
    TView<Vec<Int, 2>, 3, D> pose_stack_inter_block_connections,
    TView<UnresolvedAtomID<Int>, 2, D> block_type_omega_quad_uaids,
    TView<Int, 3, D> block_type_atom_downstream_of_conn,

    TView<OmegaGlobalParams<Real>, 1, D> global_params,

    bool compute_derivs

    ) -> std::tuple<TPack<Real, 2, D>, TPack<Vec<Real, 3>, 3, D>> {
  int const n_poses = coords.size(0);
  int const max_n_atoms = coords.size(1);
  auto V_t = TPack<Real, 2, D>::zeros({1, n_poses});
  auto dV_dx_t = TPack<Vec<Real, 3>, 3, D>::zeros({1, n_poses, max_n_atoms});

  auto V = V_t.view;
  auto dV_dx = dV_dx_t.view;

  // Optimal launch box on v100 and a100 is nt=32, vt=1
  LAUNCH_BOX_32;

  auto func = ([=] TMOL_DEVICE_FUNC(int pose_index, int block_index) {
    int block_type_index = pose_stack_block_type[pose_index][block_index];

    if (block_type_index < 0) {
      return;
    }

    int block_coord_offset =
        pose_stack_block_coord_offset[pose_index][block_index];

    CoordQuad<Real> omegacoords;
    Int omega_indices[4];
    for (int i = 0; i < 4; i++) {
      UnresolvedAtomID<Int> omega_atom_uaid =
          block_type_omega_quad_uaids[block_type_index][i];

      // Check to see if the omega uaids are actually defined for this block
      // type. If the atom offset [0] or the connection index [1] are both -1,
      // this is a sentinel for an undefined omega.
      if (omega_atom_uaid.atom_id == -1 && omega_atom_uaid.conn_id == -1)
        return;

<<<<<<< HEAD
      int omega_atom_ind = resolve_atom_from_uaid<Int, D>(
=======
      int omega_atom_ind = resolve_atom_from_uaid(
>>>>>>> a43aa2f0
          omega_atom_uaid,
          block_index,
          pose_index,

          pose_stack_block_coord_offset,
          pose_stack_block_type,
          pose_stack_inter_block_connections,
          block_type_atom_downstream_of_conn);

      if (omega_atom_ind == -1) {
        // The UAID resolution failed! In this case, we should just skip the
        // omega for this block
        return;
      }

      const Vec<Real, 3>& omega_coord = coords[pose_index][omega_atom_ind];

      omegacoords.row(i) = omega_coord;
      omega_indices[i] = (omega_atom_ind);
    }

    auto omega = omega_V_dV<D, Real, Int>(omegacoords, global_params[0].K);

    accumulate<D, Real>::add(V[0][pose_index], common::get<0>(omega));
    for (int j = 0; j < 4; ++j) {
      Vec<Real, 3> j_deriv = common::get<1>(omega).row(j);
      accumulate<D, Vec<Real, 3>>::add(
          dV_dx[0][pose_index][omega_indices[j]], common::get<1>(omega).row(j));
    }
  });

  int total_blocks = pose_stack_block_coord_offset.size(1);
  DeviceDispatch<D>::forall_stacks(n_poses, total_blocks, func);

  return {V_t, dV_dx_t};
}  // namespace potentials

}  // namespace potentials
}  // namespace omega
}  // namespace score
}  // namespace tmol<|MERGE_RESOLUTION|>--- conflicted
+++ resolved
@@ -92,11 +92,7 @@
       if (omega_atom_uaid.atom_id == -1 && omega_atom_uaid.conn_id == -1)
         return;
 
-<<<<<<< HEAD
-      int omega_atom_ind = resolve_atom_from_uaid<Int, D>(
-=======
       int omega_atom_ind = resolve_atom_from_uaid(
->>>>>>> a43aa2f0
           omega_atom_uaid,
           block_index,
           pose_index,
