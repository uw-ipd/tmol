import torch
import numpy
from tmol.types.torch import Tensor
from tmol.types.array import NDArray
from typing import Union, Optional

from tmol.types.functional import validate_args

##################################################################
# For operations on stacked systems, we have to deal with the fact
# that systems will almost always be of different sizes. The
# operations in this file aim to shuffle data into a form where
# the entries that "hang off the end" of a row in a stack (but
# which have to be there because another row of a stack is
# longer) are shifted to the higher indices (the "right" if you
# draw the stack on paper) and the entries that correspond
# to real data are all shifted to the lower indices (the "left").
#
# Call tensors that arrange their data this way "condensed."
#
# The convention used here is to mark all non-real entries
# with a sentinel of -1
#
# The functions here will help:
# 1. map a 2D tensor with sporadically placed sentineled entries
#    into a condensed tensor, and
# 2. index into one tensor into a condensed output tensor


def condense_numpy_inds(selection: NDArray[bool][:, :]):
    """Given a two dimensional boolean tensor, create
    an output tensor holding the column indices of the non-zero
    entries for each row. Pad out the extra entries
    in any given row that do not correspond to a selected
    entry with a sentinel of -1.

    e.g. if the input is

    [[ 0  1  0  1]
    [  1  1  0  1]]

    then the output will be

    [[ 1  3 -1]
    [  0  1  3]]
    """

    nstacks = selection.shape[0]
    nz_selection = numpy.nonzero(selection)
    nkeep = numpy.sum(selection, axis=1).reshape((nstacks, 1))
    max_keep = numpy.max(nkeep)
    inds = numpy.full((nstacks, max_keep), -1, dtype=int)
    counts = numpy.arange(max_keep, dtype=int).reshape((1, max_keep))
    lowinds = counts < nkeep

    inds[lowinds] = nz_selection[1]
    return inds


def condense_torch_inds(selection: Tensor[bool][:, :], device: torch.device):
    """Given a two dimensional boolean tensor, create
    an output tensor holding the column indices of the non-zero
    entries for each row. Pad out the extra entries
    in any given row that do not correspond to a selected
    entry with a sentinel of -1.

    e.g. if the input is
    [[ 0  1  0  1]
    [  1  1  0  1]]
    then the output will be
    [[ 1  3 -1]
    [  0  1  3]]
    """

    nstacks = selection.shape[0]
    nz_selection = torch.nonzero(selection, as_tuple=False)
    nkeep = torch.sum(selection, dim=1).view((nstacks, 1))
    max_keep = torch.max(nkeep)
    inds = torch.full((nstacks, max_keep), -1, dtype=torch.int64, device=device)
    counts = torch.arange(max_keep, dtype=torch.int64, device=device).view(
        (1, max_keep)
    )
    lowinds = counts < nkeep

    inds[lowinds] = nz_selection[:, 1]
    return inds


@validate_args
def take_values_w_sentineled_index(
    value_tensor, sentineled_index_tensor: Tensor[torch.int64][:, :], default_fill=-1
):
    """The sentinel in the sentineled_index_tensor is -1: the positions
    with the sentinel value should not be used as an index into the
    value tensor. This function returns a tensor of the same shape as
    the sentineled_index_tensor with a dtype of the value tensor.

    E.g. if the value tensor is [10 11 12 13 14 15]
    and the sentineled_index_tensor is

    [[ 2 1 2 5 -1]
    [  1 4 1 5  2]]

    then the output tensor will be

    [[ 12 11 12 15 -1]
    [  11 14 11 15  12]]
    """

    assert len(value_tensor.shape) == 1

    output_value_tensor = torch.full(
        sentineled_index_tensor.shape,
        default_fill,
        dtype=value_tensor.dtype,
        device=value_tensor.device,
    )
    output_value_tensor[sentineled_index_tensor != -1] = value_tensor[
        sentineled_index_tensor[sentineled_index_tensor != -1]
    ]
    return output_value_tensor


@validate_args
def take_values_w_sentineled_index_and_dest(
    value_tensor,
    sentineled_index_tensor: Tensor[torch.int64][:, :],
    sentineled_dest_tensor,
    default_fill=-1,
):
    """The sentinel in the sentineled_index_tensor is -1: the positions
    with the sentinel value should not be used as an index into the
    value tensor. The sentinel in the sentineled_dest_tensor is also
    -1: the positions with the sentinel value should not be written
    to in the output tensor. This function returns a tensor of the
    same shape as the sentineled_dest_tensor with a dtype of the
    value tensor, which is indexed into using the
    sentineled_index_tensor. The values in the sentineled_dest_tensor
    do not matter except where they are -1.

    E.g. if the value tensor is [10 11 12 13 14 15],
    the sentineled_index_tensor is
    [[ 2 -1  2  5 -1]
    [  1  4 -1  5  2]],
    and the sentineled_dest_tensor is
    [[ 1  1  1 -1]
    [  1  1  1  1]]

    then the output tensor will be
    [[ 12 12 15 -1]
    [  11 14 15 12]]
    """

    assert len(value_tensor.shape) == 1
    assert len(sentineled_dest_tensor.shape) == 2

    output_value_tensor = torch.full(
        sentineled_dest_tensor.shape,
        default_fill,
        dtype=value_tensor.dtype,
        device=value_tensor.device,
    )
    output_value_tensor[sentineled_dest_tensor != -1] = value_tensor[
        sentineled_index_tensor[sentineled_index_tensor != -1]
    ]
    return output_value_tensor


def take_values_w_sentineled_dest(
    value_tensor,
    values_to_take,  # boolean mask tensor
    sentineled_dest_tensor,
    default_fill=-1,
):
    """Take a subset of the values from the value_tensor indicated by
    the boolean values_to_take tensor, and write them into an output
    tensor in a shape with non-negative-one values in the
    sentineled_dest_tensor. There need to be as many "true" values in
    the values_to_take tensor as they are non-negative-one values
    in the sentineled_dest_tensor.

    E.g. if the value tensor is
    [[10 11 12 13 14],
    [ 20 21 22 23 24]]
    the values_to_take tensor is
    [[ 1  0  1  1  0]
    [  1  1  0  1  1]],
    and the sentineled_dest_tensor is
    [[ 1  1  1 -1]
    [  1  1  1  1]]

    then the output tensor will be
    [[10 12 13 -1]
    [ 20 21 23 24]]
    """

    assert value_tensor.shape == values_to_take.shape
    output_value_tensor = torch.full(
        sentineled_dest_tensor.shape,
        default_fill,
        dtype=value_tensor.dtype,
        device=value_tensor.device,
    )
    output_value_tensor[sentineled_dest_tensor != -1] = value_tensor[values_to_take]
    return output_value_tensor


def condense_subset(
    values,  # three dimensional tensor of values
    values_to_keep,  # two dimensional boolean tensor
    default_fill=-1,
):
    """Take the values for the third dimension of the 3D "values" tensor,
    (condensing them), corresponding to the positions indicated by
    the values_to_keep tensor.

    E.g. if the values tensor is
    [[[10 10] [11 11] [12 12] [13 13] [14 14]],
    [ [20 20] [21 21] [22 22] [23 23] [24 24]]]
    the values_to_keep tensor is
    [[1 0 1 1 0]
    [ 1 1 0 1 1]]

    then the output tensor will be
    [[ [10 10] [12 12] [13 13] [ -1 -1]]
    [  [20 20] [21 21] [23 23] [24 24]]]
    """

    assert len(values.shape) == 3
    assert len(values_to_keep.shape) == 2
    assert values.shape[:2] == values_to_keep.shape
    cinds = condense_torch_inds(values_to_keep, values_to_keep.device)
    selected_values = torch.full(
        (cinds.shape[0], cinds.shape[1], values.shape[2]),
        default_fill,
        dtype=values.dtype,
        device=values.device,
    )
    nz_cinds = torch.nonzero(cinds >= 0, as_tuple=False)
    selected_values[nz_cinds[:, 0], nz_cinds[:, 1], :] = values[
        nz_cinds[:, 0], cinds[cinds >= 0].view(-1), :
    ]
    return selected_values


@validate_args
def take_condensed_3d_subset(
    values,  # 3D Tensor of arbitrary dtype
    condensed_inds_to_keep: Tensor[torch.int64][:, :],
    condensed_dst_inds: Tensor[torch.int64][:, 2],
    default_fill=-1,
):
    """Take the values for the third dimension of the 3D "values" tensor,
    at the positions indicated by the "condensed_inds_to_keep" tensor,
    and writing them to the indices indicated by the "condensed_dst_inds".
    This function is equivalent to the above "condense_subset" function
    if that function's "values_to_keep" tensor is converted to the
    inputs to this function with the following operations:

    condensed_inds_to_keep = condense_torch_inds(values_to_keep != -1, device)
    condensed_dst_inds = torch.nonzero(inds_to_keep != -1)

    This function is more efficient if you intend to use the
    "condensed_inds_to_keep" or the "condensed_dst_inds" tensors multiple
    times.

    E.g. if the values tensor is
    [[[10 10] [11 11] [12 12] [13 13] [14 14]],
    [ [20 20] [21 21] [22 22] [23 23] [24 24]]]
    the condensed_inds_to_keep tensor is
    [[ 0 -1  2  3]
    [  4  3  2  4]],
    and the condensed_dest_tensor is
    [[ 0 0]
    [  0 1]
    [  0 2]
    [  1 0]
    [  1 1]
    [  1 2]
    [  1 3]]

    then the output tensor will be
    [[ [10 10] [12 12] [13 13] [ -1 -1]]
    [  [24 24] [23 23] [22 22] [24 24]]]
    """

    assert len(values.shape) == 3

    keep = condensed_inds_to_keep
    dst = condensed_dst_inds

    subset = torch.full(
        (keep.shape + values.shape[2:3]),
        default_fill,
        dtype=values.dtype,
        device=values.device,
    )
    subset[dst[:, 0], dst[:, 1], :] = values[dst[:, 0], keep[keep != -1], :]
    return subset


@validate_args
def tile_subset_indices(
    indices: Union[
        Tensor[torch.int32][:],
        Tensor[torch.int64][:],
        NDArray[numpy.int32][:],
        NDArray[numpy.int64][:],
    ],
    tile_size: int,
    max_entry: Optional[int] = None,
):
    """Take the indices of a subset of things and "tile" them so that they're
    in groups based on the equivalence class `i // tile_size` and left-justify
    the indices within the tile.

    E.g.
    If the subset indices are [0, 3, 4, 7, 10, 12, 14]
    and the tile_size is 8,
    then the output will be:
    [0, 3, 4, 7, -1, -1, -1, -1, 2, 4, 6, -1, -1, -1, -1, -1] and
    [4, 3]
    representing the tiling of the indices and the number of indices per tile,
    reflecting there being two tiles where there are four values in
    the first tile and three values in the second tile.
    The indices are given as tile indices so that 10-->2,
    12-->4, 14-->6. The entries that are in the first tile remain
    unchanged, of course.

    If desired, a maximum index can be given so that a desired number
    of tiles can be created even if the subset includes no entries for
    the last tile.

    E.g.
    If the subset indices are [0, 3, 4, 7]
    and the tile size is 8 and the max_entry is 15, then two tiles are desired
    and the output will be:
    [0, 3, 4, 7, -1, -1, -1, -1, -1, -1, -1, -1, -1, -1, -1, -1] and
    [4, 0]
    representing the tiling of the indices and the number of indices per tile

    Works for both torch and numpy inputs.
    """
    return _value_or_arg_tile_subset_indices(indices, tile_size, False, max_entry)


@validate_args
def arg_tile_subset_indices(
    indices: Union[
        Tensor[torch.int32][:],
        Tensor[torch.int64][:],
        NDArray[numpy.int32][:],
        NDArray[numpy.int64][:],
    ],
    tile_size: int,
    max_entry: Optional[int] = None,
):
    """Take the indices of a subset of things and return the indices (args) that
    would "tile" them so that they're in groups based on the equivalence class
    `i // tile_size` and left-justify those indices within the tiles.
    Having the indices of the tiled subset is desired in cases when there
    is additional data for the subset that also needs to be tiled.

    E.g.
    If the subset indices are [0, 3, 4, 7, 10, 12, 14]
    and the tile_size is 8,
    then the output will be:
    [0, 1, 2, 3, -1, -1, -1, -1, 4, 5, 6, -1, -1, -1, -1, -1] and
    [4, 3]
    representing the tiling of the indices by their indices in the input array
    (confusingly named) indices (!) and the number of indices per tile,
    reflecting there being two tiles, where there are four values in the
    first tile and three values in the second tile.

    If desired, a maximum index can be given so that a desired number
    of tiles can be created even if the subset includes no entries for
    the last tile.

    E.g.
    If the subset indices are [0, 3, 4, 7]
    and the tile size is 8 and the max_entry is 15, then two tiles are desired
    and the output will be:
    [0, 1, 2, 3, -1, -1, -1, -1, -1, -1, -1, -1, -1, -1, -1, -1] and
    [4, 0]
    representing the tiling of the indices by their indices and the number
    of indices per tile.

    Works for both torch and numpy inputs.
    """
    return _value_or_arg_tile_subset_indices(indices, tile_size, True, max_entry)


def _value_or_arg_tile_subset_indices(
    indices: Union[
        Tensor[torch.int32][:],
        Tensor[torch.int64][:],
        NDArray[numpy.int32][:],
        NDArray[numpy.int64][:],
    ],
    tile_size: int,
    return_args: bool,
    max_entry: Optional[int] = None,
):
<<<<<<< HEAD
    if isinstance(indices, torch.Tensor):
=======
    if type(indices) is torch.Tensor:
>>>>>>> bd577db2
        if max_entry is None:
            max_entry = torch.max(indices)
        n_tiles = max_entry // tile_size + 1
        tiled_indices = torch.full(
            (n_tiles * tile_size,), -1, dtype=indices.dtype, device=indices.device
        )
        n_in_tile = torch.full(
            (n_tiles,), 0, dtype=indices.dtype, device=indices.device
        )
        if return_args:
            ind_arange = torch.arange(
                indices.shape[0], dtype=indices.dtype, device=indices.device
            )
<<<<<<< HEAD
    elif isinstance(indices, numpy.ndarray):
=======
    elif type(indices) is numpy.ndarray:
>>>>>>> bd577db2
        if max_entry is None:
            max_entry = numpy.amax(indices)
        n_tiles = max_entry // tile_size + 1
        tiled_indices = numpy.full_like(indices, -1, shape=(n_tiles * tile_size,))
        n_in_tile = numpy.full_like(indices, 0, shape=(n_tiles,))
        if return_args:
            ind_arange = numpy.arange(indices.shape[0], dtype=indices.dtype)
    else:
        raise ValueError
    for i in range(n_tiles):
        subset = (indices >= i * tile_size) & (indices < (i + 1) * tile_size)
<<<<<<< HEAD
        if isinstance(tiled_indices, torch.Tensor):
=======
        if type(tiled_indices) is torch.Tensor:
>>>>>>> bd577db2
            subset_size = torch.sum(subset).cpu()
        else:
            subset_size = numpy.sum(subset)
        s = slice(i * tile_size, i * tile_size + subset_size)
        if return_args:
            tiled_indices[s] = ind_arange[subset]
        else:
            tiled_indices[s] = indices[subset] - i * tile_size
        n_in_tile[i] = subset_size

    return tiled_indices, n_in_tile<|MERGE_RESOLUTION|>--- conflicted
+++ resolved
@@ -401,11 +401,8 @@
     return_args: bool,
     max_entry: Optional[int] = None,
 ):
-<<<<<<< HEAD
+
     if isinstance(indices, torch.Tensor):
-=======
-    if type(indices) is torch.Tensor:
->>>>>>> bd577db2
         if max_entry is None:
             max_entry = torch.max(indices)
         n_tiles = max_entry // tile_size + 1
@@ -419,11 +416,7 @@
             ind_arange = torch.arange(
                 indices.shape[0], dtype=indices.dtype, device=indices.device
             )
-<<<<<<< HEAD
     elif isinstance(indices, numpy.ndarray):
-=======
-    elif type(indices) is numpy.ndarray:
->>>>>>> bd577db2
         if max_entry is None:
             max_entry = numpy.amax(indices)
         n_tiles = max_entry // tile_size + 1
@@ -435,11 +428,7 @@
         raise ValueError
     for i in range(n_tiles):
         subset = (indices >= i * tile_size) & (indices < (i + 1) * tile_size)
-<<<<<<< HEAD
         if isinstance(tiled_indices, torch.Tensor):
-=======
-        if type(tiled_indices) is torch.Tensor:
->>>>>>> bd577db2
             subset_size = torch.sum(subset).cpu()
         else:
             subset_size = numpy.sum(subset)
