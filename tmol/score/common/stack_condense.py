--- conflicted
+++ resolved
@@ -5,8 +5,6 @@
 
 from tmol.types.functional import validate_args
 
-<<<<<<< HEAD
-=======
 ##################################################################
 # For operations on stacked systems, we have to deal with the fact
 # that systems will almost always be of different sizes. The
@@ -27,7 +25,6 @@
 #    into a condensed tensor, and
 # 2. index into one tensor into a condensed output tensor
 
->>>>>>> 095939b4
 
 def condense_numpy_inds(selection: NDArray(bool)[:, :]):
     """Given a two dimensional boolean tensor, create
@@ -95,9 +92,6 @@
     """The sentinel in the sentineled_index_tensor is -1: the positions
     with the sentinel value should not be used as an index into the
     value tensor. This function returns a tensor of the same shape as
-<<<<<<< HEAD
-    the sentineled_index_tensor with a dtype of the value tensor."""
-=======
     the sentineled_index_tensor with a dtype of the value tensor.
 
     E.g. if the value tensor is [10 11 12 13 14 15]
@@ -112,7 +106,6 @@
     [  11 14 11 15  12]]
     """
 
->>>>>>> 095939b4
     assert len(value_tensor.shape) == 1
 
     output_value_tensor = torch.full(
@@ -142,9 +135,6 @@
     same shape as the sentineled_dest_tensor with a dtype of the
     value tensor, which is indexed into using the
     sentineled_index_tensor. The values in the sentineled_dest_tensor
-<<<<<<< HEAD
-    do not matter except where they are -1."""
-=======
     do not matter except where they are -1.
 
     E.g. if the value tensor is [10 11 12 13 14 15],
@@ -159,7 +149,6 @@
     [[ 12 12 15 -1]
     [  11 14 15 12]]
     """
->>>>>>> 095939b4
 
     assert len(value_tensor.shape) == 1
     assert len(sentineled_dest_tensor.shape) == 2
@@ -176,8 +165,6 @@
     return output_value_tensor
 
 
-<<<<<<< HEAD
-=======
 def take_values_w_sentineled_dest(
     value_tensor,
     values_to_take,  # boolean mask tensor
@@ -217,17 +204,11 @@
     return output_value_tensor
 
 
->>>>>>> 095939b4
 def condense_subset(
     values,  # three dimensional tensor of values
     values_to_keep,  # two dimensional boolean tensor
     default_fill=-1,
 ):
-<<<<<<< HEAD
-    """Take the values for the third dimension of the 3D `values` tensor,
-    (condensing them), corresponding to the positions indicated by
-    the values_to_keep tensor"""
-=======
     """Take the values for the third dimension of the 3D "values" tensor,
     (condensing them), corresponding to the positions indicated by
     the values_to_keep tensor.
@@ -244,7 +225,6 @@
     [  [20 20] [21 21] [23 23] [24 24]]]
     """
 
->>>>>>> 095939b4
     assert len(values.shape) == 3
     assert len(values_to_keep.shape) == 2
     assert values.shape[:2] == values_to_keep.shape
@@ -259,9 +239,6 @@
     selected_values[nz_cinds[:, 0], nz_cinds[:, 1], :] = values[
         nz_cinds[:, 0], cinds[cinds >= 0].view(-1), :
     ]
-<<<<<<< HEAD
-    return selected_values
-=======
     return selected_values
 
 
@@ -318,5 +295,4 @@
         device=values.device,
     )
     subset[dst[:, 0], dst[:, 1], :] = values[dst[:, 0], keep[keep != -1], :]
-    return subset
->>>>>>> 095939b4
+    return subset