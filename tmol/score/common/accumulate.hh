--- conflicted
+++ resolved
@@ -75,25 +75,6 @@
   static def add_one_dst(A& target, int ind, const T& val)->void { target[ind] += val; }
 };
 
-<<<<<<< HEAD
-template <typename T>
-struct accumulate_kahan<
-    tmol::Device::CPU,
-    T,
-    typename std::enable_if<std::is_arithmetic<T>::value>::type> {
-  static def add(T* target, const T& val)->void {
-    // from wikipedia
-    // https://en.wikipedia.org/wiki/Kahan_summation_algorithm
-    T y = val - target[1];
-    T t = target[0] + y;
-    target[1] = (t - target[0]) - y;
-    target[0] = t;
-  }
-
-};
-
-=======
->>>>>>> 095939b4
 template <tmol::Device D, int N, typename T>
 struct accumulate<
     D,
@@ -167,78 +148,7 @@
   }
 };
 
-<<<<<<< HEAD
-union float2UllUnion {
-  float2 f;
-  unsigned long long int ull;
-};
 
-// Kahan summation on the GPU:
-// 1. Perform a reduction on the active threads (the coalesced group)
-// 2. Thread 0 then performs the Kahan summation with the sum
-//    by spinning on calls to atomicCAS until the summation goes
-//    trough.
-// Note that the input desination pointer must be to an array of
-// floats of size 2; contiguity is necessary for the atomicCAS
-// to work.
-template <>
-struct accumulate_kahan<
-    tmol::Device::CUDA,
-    float,
-    typename std::enable_if<std::is_arithmetic<float>::value>::type> {
-
-  static def add(float* address, const float& val)->void {
-#ifdef __CUDA_ARCH__
-    // Neither atomicCAS nor reduce_tile_shfl can be
-    // called from a host/device function -- only from a
-    // device function. This function isn't truly
-    // host/device function as it will never be invoked
-    // from a host. Indeed, the whole lambda model for
-    // our functions
-
-    auto g = cooperative_groups::coalesced_threads();
-
-    float warp_sum = reduce_tile_shfl(g, val, mgpu::plus_t<float>());
-
-    if (g.thread_rank() == 0) {
-      unsigned long long int* address_as_ull = (unsigned long long int*)address;
-      float2UllUnion old, assumed, tmp;
-      old.ull = *address_as_ull;
-      do {
-        assumed = old;
-        tmp = assumed;
-        // kahan summation
-        const float y = warp_sum - tmp.f.y;
-        const float t = tmp.f.x + y;
-        tmp.f.y = (t - tmp.f.x) - y;
-        tmp.f.x = t;
-
-        old.ull = atomicCAS(address_as_ull, assumed.ull, tmp.ull);
-
-      } while (assumed.ull != old.ull);
-    }
-#endif
-  }
-};
-
-template <>
-struct accumulate_kahan<
-    tmol::Device::CUDA,
-    double,
-    typename std::enable_if<std::is_arithmetic<double>::value>::type> {
-  static def add(double* address, const double& val)->void {
-    // Kahan summation cannot be performed at double precision
-    // so just perform standard double-precision atomic addition.
-    // TO DO: figure out Alex's magic to avoid the error about
-    // invoking atomic operations from a __host__ __device__ function.
-#ifdef __CUDA_ARCH__
-    atomicAdd(address, val);
-#endif
-  }
-};
-
-=======
->>>>>>> 095939b4
 #endif
 
 #undef def
