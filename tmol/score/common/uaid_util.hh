#pragma once

#include <Eigen/Core>
#include <Eigen/Geometry>

#include <tmol/utility/tensor/TensorAccessor.h>
#include <tmol/utility/tensor/TensorPack.h>
#include <tmol/utility/tensor/TensorStruct.h>
#include <tmol/utility/tensor/TensorUtil.h>

#include <tmol/score/unresolved_atom.hh>
#include <tmol/score/common/diamond_macros.hh>

namespace tmol {
namespace score {
namespace common {

template <typename Real, int N>
using Vec = Eigen::Matrix<Real, N, 1>;

template <typename Int, tmol::Device D>
TMOL_DEVICE_FUNC int resolve_atom_from_uaid(
    UnresolvedAtomID<Int> uaid,
    int block_index,
    int pose_index,

    TView<Int, 2, D> pose_stack_block_coord_offset,
    TView<Int, 2, D> pose_stack_block_type,
    TView<Vec<Int, 2>, 3, D> pose_stack_inter_block_connections,
    TView<Int, 3, D> block_type_atom_downstream_of_conn) {
  if (uaid.atom_id != -1) {  // This uaid resides in this block
    int block_coord_offset =
        pose_stack_block_coord_offset[pose_index][block_index];
<<<<<<< HEAD
    return block_coord_offset + uaid[0];  // The actual global atom index
  } else {                                // We need to follow to another block
    int connection_index = uaid[1];
    int sep = uaid[2];
    if (connection_index == -1) {
      // sometimes the uaid's atom and connection are both -1
      // this is an unresolvable atom
      return -1;
    }
=======
    return block_coord_offset + uaid.atom_id;  // The actual global atom index
  } else {  // We need to follow to another block
    int connection_index = uaid.conn_id;
    int sep = uaid.n_bonds_from_conn;
>>>>>>> a43aa2f0

    const Vec<Int, 2>& connection =
        pose_stack_inter_block_connections[pose_index][block_index]
                                          [connection_index];
    int other_block_index = connection[0];

    if (other_block_index == -1) {
      // This residue doesn't exist!
      return -1;
    }

    int other_connection_index = connection[1];
    int other_block_type_index =
        pose_stack_block_type[pose_index][other_block_index];

    int idx = block_type_atom_downstream_of_conn[other_block_type_index]
                                                [other_connection_index]
                                                [sep];  // The offset within the
                                                        // other block
    if (idx < 0) {
      return -1;
    }
    int block_coord_offset =
        pose_stack_block_coord_offset[pose_index][other_block_index];
    return block_coord_offset + idx;
  }
}

}  // namespace common
}  // namespace score
}  // namespace tmol<|MERGE_RESOLUTION|>--- conflicted
+++ resolved
@@ -31,22 +31,10 @@
   if (uaid.atom_id != -1) {  // This uaid resides in this block
     int block_coord_offset =
         pose_stack_block_coord_offset[pose_index][block_index];
-<<<<<<< HEAD
-    return block_coord_offset + uaid[0];  // The actual global atom index
-  } else {                                // We need to follow to another block
-    int connection_index = uaid[1];
-    int sep = uaid[2];
-    if (connection_index == -1) {
-      // sometimes the uaid's atom and connection are both -1
-      // this is an unresolvable atom
-      return -1;
-    }
-=======
     return block_coord_offset + uaid.atom_id;  // The actual global atom index
   } else {  // We need to follow to another block
     int connection_index = uaid.conn_id;
     int sep = uaid.n_bonds_from_conn;
->>>>>>> a43aa2f0
 
     const Vec<Int, 2>& connection =
         pose_stack_inter_block_connections[pose_index][block_index]
