--- conflicted
+++ resolved
@@ -33,7 +33,6 @@
   static Tensor forward(
       AutogradContext* ctx,
       Tensor coords,
-      Tensor rotameric_prob_tables,
       Tensor rotameric_neglnprob_tables,
       Tensor rotprob_table_sizes,
       Tensor rotprob_table_strides,
@@ -83,7 +82,6 @@
           auto result =
               DunbrackDispatch<DispatchMethod, Dev, Real, Int>::forward(
                   TCAST(coords),
-                  TCAST(rotameric_prob_tables),
                   TCAST(rotameric_neglnprob_tables),
                   TCAST(rotprob_table_sizes),
                   TCAST(rotprob_table_strides),
@@ -188,7 +186,7 @@
         torch::Tensor(), torch::Tensor(), torch::Tensor(), torch::Tensor(),
         torch::Tensor(), torch::Tensor(), torch::Tensor(), torch::Tensor(),
         torch::Tensor(), torch::Tensor(), torch::Tensor(), torch::Tensor(),
-        torch::Tensor(), torch::Tensor(), torch::Tensor(), torch::Tensor(),
+        torch::Tensor(), torch::Tensor(), torch::Tensor(),
     };
   }
 };
@@ -205,7 +203,6 @@
     class DispatchMethod>
 Tensor dun_op(
     Tensor coords,
-    // Tensor rotameric_prob_tables,
     Tensor rotameric_neglnprob_tables,
     Tensor rotprob_table_sizes,
     Tensor rotprob_table_strides,
@@ -239,11 +236,9 @@
     Tensor dihedrals,
     Tensor ddihe_dxyz,
     Tensor rotameric_rottable_assignment,
-<<<<<<< HEAD
     Tensor semirotameric_rottable_assignment) {
   return DunOp<ScoreDispatch, DispatchMethod>::apply(
       coords,
-      rotameric_prob_tables,
       rotameric_neglnprob_tables,
       rotprob_table_sizes,
       rotprob_table_strides,
@@ -286,102 +281,6 @@
 TORCH_LIBRARY_(TORCH_EXTENSION_NAME, m) {
   m.def("score_dun", &dun_op<DunbrackDispatch, common::ForallDispatch>);
 }
-=======
-    Tensor semirotameric_rottable_assignment
-) {
-  using tmol::utility::connect_backward_pass;
-  using tmol::utility::StackedSavedGradsBackward;
-  nvtx_range_push("dun_op");
-
-  at::Tensor score;
-  at::Tensor neglnprob_rot_tpack;
-  at::Tensor dneglnprob_rot_dbb_xyz_tpack;
-  at::Tensor rotchi_devpen_tpack;
-  at::Tensor drotchi_devpen_dtor_xyz_tpack;
-  at::Tensor neglnprob_nonrot_tpack;
-  at::Tensor dneglnprob_nonrot_dtor_xyz_tpack;
-
-  using Int = int32_t;
-
-  TMOL_DISPATCH_FLOATING_DEVICE(
-      coords.type(), "dun_op", ([&] {
-        using Real = scalar_t;
-        constexpr tmol::Device Dev = device_t;
-
-        auto result = DunbrackDispatch<DispatchMethod, Dev, Real, Int>::forward(
-            TCAST(coords),
-            //TCAST(rotameric_prob_tables),
-            TCAST(rotameric_neglnprob_tables),
-            TCAST(rotprob_table_sizes),
-            TCAST(rotprob_table_strides),
-            TCAST(rotameric_mean_tables),
-            TCAST(rotameric_sdev_tables),
-            TCAST(rotmean_table_sizes),
-            TCAST(rotmean_table_strides),
-            TCAST(rotameric_bb_start),
-            TCAST(rotameric_bb_step),
-            TCAST(rotameric_bb_periodicity),
-            TCAST(semirotameric_tables),
-            TCAST(semirot_table_sizes),
-            TCAST(semirot_table_strides),
-            TCAST(semirot_start),
-            TCAST(semirot_step),
-            TCAST(semirot_periodicity),
-            TCAST(rotameric_rotind2tableind),
-            TCAST(semirotameric_rotind2tableind),
-            TCAST(ndihe_for_res),
-            TCAST(dihedral_offset_for_res),
-            TCAST(dihedral_atom_inds),
-            TCAST(rottable_set_for_res),
-            TCAST(nchi_for_res),
-            TCAST(nrotameric_chi_for_res),
-            TCAST(rotres2resid),
-            TCAST(prob_table_offset_for_rotresidue),
-            TCAST(rotind2tableind_offset_for_res),
-            TCAST(rotmean_table_offset_for_residue),
-            TCAST(rotameric_chi_desc),
-            TCAST(semirotameric_chi_desc),
-            TCAST(dihedrals),
-            TCAST(ddihe_dxyz),
-            TCAST(rotameric_rottable_assignment),
-            TCAST(semirotameric_rottable_assignment));
-
-        score = std::get<0>(result).tensor;
-
-        // save for backwards
-        dneglnprob_rot_dbb_xyz_tpack = std::get<1>(result).tensor;
-        drotchi_devpen_dtor_xyz_tpack = std::get<2>(result).tensor;
-        dneglnprob_nonrot_dtor_xyz_tpack = std::get<3>(result).tensor;
-      }));
-
-
-  auto backward_op = connect_backward_pass({coords}, score, [&]() {
-      return std::shared_ptr<ScoreOpBackward<DunbrackDispatch, common::ForallDispatch>>(
-        new ScoreOpBackward<DunbrackDispatch, common::ForallDispatch>( 
-            coords,
-            dneglnprob_rot_dbb_xyz_tpack,
-            drotchi_devpen_dtor_xyz_tpack,
-            dneglnprob_nonrot_dtor_xyz_tpack,
-            dihedral_offset_for_res,
-            dihedral_atom_inds,
-            rotres2resid,
-            rotameric_chi_desc,
-            semirotameric_chi_desc
-        ), 
-        torch::autograd::deleteFunction);
-  });
-
-
-  nvtx_range_pop();
-  return backward_op;
-};
-
-
-static auto registry =
-    torch::jit::RegisterOperators()
-        .op("tmol::score_dun", &dun_op<common::ForallDispatch>);
-
->>>>>>> 20a4de8b
 
 }  // namespace potentials
 }  // namespace dunbrack
