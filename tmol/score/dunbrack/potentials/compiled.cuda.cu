--- conflicted
+++ resolved
@@ -7,319 +7,10 @@
 namespace dunbrack {
 namespace potentials {
 
-<<<<<<< HEAD
-template <typename Real, int N>
-using Vec = Eigen::Matrix<Real, N, 1>;
-
-#define Real3 Vec<Real, 3>
-#define Real2 Vec<Real, 2>
-#define CoordQuad Eigen::Matrix<Real, 4, 3>
-
-template <tmol::Device D, typename Real, typename Int>
-struct DunbrackDispatch {
-  static auto f(
-      TView<Vec<Real, 3>, 1, D> coords,
-
-      TView<Real, 3, D> rotameric_neglnprob_tables,
-      TView<Vec<int64_t, 2>, 1, D> rotprob_table_sizes,
-      TView<Vec<int64_t, 2>, 1, D> rotprob_table_strides,
-      TView<Real, 3, D> rotameric_mean_tables,
-      TView<Real, 3, D> rotameric_sdev_tables,
-      TView<Vec<int64_t, 2>, 1, D> rotmean_table_sizes,
-      TView<Vec<int64_t, 2>, 1, D> rotmean_table_strides,
-      TView<Vec<Real, 2>, 1, D> rotameric_bb_start,        // ntable-set entries
-      TView<Vec<Real, 2>, 1, D> rotameric_bb_step,         // ntable-set entries
-      TView<Vec<Real, 2>, 1, D> rotameric_bb_periodicity,  // ntable-set entries
-      TView<Real, 4, D> semirotameric_tables,              // n-semirot-tabset
-      TView<Vec<int64_t, 3>, 1, D> semirot_table_sizes,    // n-semirot-tabset
-      TView<Vec<int64_t, 3>, 1, D> semirot_table_strides,  // n-semirot-tabset
-      TView<Vec<Real, 3>, 1, D> semirot_start,             // n-semirot-tabset
-      TView<Vec<Real, 3>, 1, D> semirot_step,              // n-semirot-tabset
-      TView<Vec<Real, 3>, 1, D> semirot_periodicity,       // n-semirot-tabset
-      TView<Int, 1, D> rotameric_rotind2tableind,
-      TView<Int, 1, D> semirotameric_rotind2tableind,
-
-      TView<Int, 1, D> ndihe_for_res,               // nres x 1
-      TView<Int, 1, D> dihedral_offset_for_res,     // nres x 1
-      TView<Vec<Int, 4>, 1, D> dihedral_atom_inds,  // ndihe x 4
-
-      TView<Int, 1, D> rottable_set_for_res,              // nres x 1
-      TView<Int, 1, D> nchi_for_res,                      // nres x 1
-      TView<Int, 1, D> nrotameric_chi_for_res,            // nres x 1
-      TView<Int, 1, D> rotres2resid,                      // nres x 1
-      TView<Int, 1, D> prob_table_offset_for_rotresidue,  // n-rotameric-res x 1
-      TView<Int, 1, D> rotind2tableind_offset_for_res,    // n-res x 1
-
-      TView<Int, 1, D> rotmean_table_offset_for_residue,  // n-res x 1
-
-      TView<Int, 2, D> rotameric_chi_desc,  // n-rotameric-chi x 2
-      // rotchi_desc[:,0] == residue index for this chi
-      // rotchi_desc[:,1] == chi_dihedral_index for res
-
-      TView<Int, 2, D> semirotameric_chi_desc,  // n-semirotameric-residues x 4
-      // semirotchi_desc[:,0] == residue index
-      // semirotchi_desc[:,1] == semirotchi_dihedral_index res
-      // semirotchi_desc[:,2] == semirot_table_offset
-      // semirotchi_desc[:,3] == semirot_table_set (e.g. 0-7)
-
-      // scratch space, perhaps does not belong as an input parameter?
-      TView<Real, 1, D> dihedrals,                        // ndihe x 1
-      TView<Eigen::Matrix<Real, 4, 3>, 1, D> ddihe_dxyz,  // ndihe x 3
-      // TView<Real, 1, D> rotchi_devpen,                    // n-rotameric-chi
-      // x 1 TView<Real, 2, D> ddevpen_dbb,  // Where d chimean/d dbbdihe is
-      //                                // stored, nscdihe x 2
-      TView<Int, 1, D> rotameric_rottable_assignment,     // nres x 1
-      TView<Int, 1, D> semirotameric_rottable_assignment  // nres x 1
-
-      )
-      -> std::tuple<
-          TPack<Real, 1, D>,        // -ln(prob_rotameric)
-          TPack<CoordQuad, 2, D>,   // d(-ln(prob_rotameric)) / dbb atoms
-          TPack<Real, 1, D>,        // Erotameric_chi_devpen
-          TPack<CoordQuad, 2, D>,   // ddevpen_dtor_xyz -- nrotchi x (nbb+1)
-          TPack<Real, 1, D>,        // -ln(prob_nonrotameric)
-          TPack<CoordQuad, 2, D> >  // d(-ln(prob_nonrotameric)) / dtor --
-                                    // nsemirot-res x 3
-  {
-    Int const nres(nrotameric_chi_for_res.size(0));
-    Int const n_rotameric_res(prob_table_offset_for_rotresidue.size(0));
-    Int const n_rotameric_chi(rotameric_chi_desc.size(0));
-    Int const n_semirotameric_res(semirotameric_chi_desc.size(0));
-    Int const n_dihedrals(dihedral_atom_inds.size(0));
-
-    auto neglnprob_rot_tpack = TPack<Real, 1, D>::zeros(n_rotameric_res);
-    auto dneglnprob_rot_dbb_xyz_tpack =
-        TPack<CoordQuad, 2, D>::zeros({n_rotameric_res, 2});
-
-    auto rotchi_devpen_tpack = TPack<Real, 1, D>::zeros(n_rotameric_chi);
-    auto drotchi_devpen_dtor_xyz_tpack =
-        TPack<CoordQuad, 2, D>::zeros({n_rotameric_chi, 3});
-
-    auto neglnprob_nonrot_tpack = TPack<Real, 1, D>::zeros(n_semirotameric_res);
-    auto dneglnprob_nonrot_dtor_xyz_tpack =
-        TPack<CoordQuad, 2, D>::zeros({n_semirotameric_res, 3});
-    auto neglnprob_rot = neglnprob_rot_tpack.view;
-    auto dneglnprob_rot_dbb_xyz = dneglnprob_rot_dbb_xyz_tpack.view;
-
-    auto rotchi_devpen = rotchi_devpen_tpack.view;
-    auto drotchi_devpen_dtor_xyz = drotchi_devpen_dtor_xyz_tpack.view;
-
-    auto neglnprob_nonrot = neglnprob_nonrot_tpack.view;
-    auto dneglnprob_nonrot_dtor_xyz = dneglnprob_nonrot_dtor_xyz_tpack.view;
-
-    // auto rotameric_neglnprob_tables_view = rotameric_neglnprob_tables.view;
-    // auto rotameric_mean_tables_view = rotameric_mean_tables.view;
-    // auto rotameric_sdev_tables_view = rotameric_sdev_tables.view;
-    // auto semirotameric_tables_view = semirotameric_tables.view;
-
-    // Five steps to this calculation
-    // 1. compute the dihedrals and put them into the dihedrals array
-    // 2. compute the rotameric bin for each residue
-    // 3. compute the -ln(P) energy for rotameric residues
-    // 4. compute the chi-deviation penalty for all rotameric chi
-    // 5. compute the -ln(P) energy for the semi-rotameric residues
-
-    // 1.
-    auto func_dihe = ([=] EIGEN_DEVICE_FUNC(int i) {
-      measure_dihedrals_V_dV(
-          coords, i, dihedral_atom_inds, dihedrals, ddihe_dxyz);
-    });
-    mgpu::standard_context_t context;
-    mgpu::transform(func_dihe, n_dihedrals, context);
-
-    // 2.
-    auto func_rot = ([=] EIGEN_DEVICE_FUNC(int i) {
-      // Templated on there being 2 backbone dihedrals for canonical aas.
-      classify_rotamer_for_res<2>(
-          dihedrals,
-          dihedral_offset_for_res,
-          nrotameric_chi_for_res,
-          rotind2tableind_offset_for_res,
-          rotameric_rotind2tableind,
-          semirotameric_rotind2tableind,
-          rotameric_rottable_assignment,
-          semirotameric_rottable_assignment,
-          i);
-    });
-
-    mgpu::transform(func_rot, nres, context);
-
-    // 3.
-    auto func_rotameric_prob = ([=] EIGEN_DEVICE_FUNC(Int i) {
-      rotameric_chi_probability_for_res(
-          rotameric_neglnprob_tables,
-          rotprob_table_sizes,
-          rotprob_table_strides,
-          rotameric_bb_start,
-          rotameric_bb_step,
-          rotameric_bb_periodicity,
-          prob_table_offset_for_rotresidue,
-          dihedrals,
-          dihedral_offset_for_res,
-          rottable_set_for_res,
-          rotameric_rottable_assignment,
-          rotres2resid,
-          neglnprob_rot,
-          dneglnprob_rot_dbb_xyz,
-          ddihe_dxyz,
-          i);
-    });
-    mgpu::transform(func_rotameric_prob, n_rotameric_res, context);
-
-    // 4.
-    auto func_chidevpen = ([=] EIGEN_DEVICE_FUNC(int i) {
-      deviation_penalty_for_chi(
-          rotameric_mean_tables,
-          rotameric_sdev_tables,
-          rotmean_table_sizes,
-          rotmean_table_strides,
-          rotameric_bb_start,
-          rotameric_bb_step,
-          rotameric_bb_periodicity,
-          dihedrals,
-          dihedral_offset_for_res,
-          rottable_set_for_res,
-          rotmean_table_offset_for_residue,
-          rotameric_rottable_assignment,
-          rotameric_chi_desc,
-          nchi_for_res,
-          rotchi_devpen,
-          drotchi_devpen_dtor_xyz,
-          ddihe_dxyz,
-          i);
-    });
-    mgpu::transform(func_chidevpen, n_rotameric_chi, context);
-
-    // 5.
-    auto func_semirot = ([=] EIGEN_DEVICE_FUNC(int i) {
-      semirotameric_energy(
-          semirotameric_tables,
-          semirot_table_sizes,
-          semirot_table_strides,
-          semirot_start,
-          semirot_step,
-          semirot_periodicity,
-          dihedral_offset_for_res,
-          dihedrals,
-          semirotameric_rottable_assignment,
-          semirotameric_chi_desc,
-          i,
-          neglnprob_nonrot,
-          dneglnprob_nonrot_dtor_xyz,
-          ddihe_dxyz);
-    });
-    mgpu::transform(func_semirot, n_semirotameric_res, context);
-
-    return {neglnprob_rot_tpack,
-            dneglnprob_rot_dbb_xyz_tpack,
-
-            rotchi_devpen_tpack,
-            drotchi_devpen_dtor_xyz_tpack,
-
-            neglnprob_nonrot_tpack,
-            dneglnprob_nonrot_dtor_xyz_tpack};
-  }
-
-  auto df(
-      TView<Vec<Real, 3>, 1, D> coords,
-      TView<Real, 1, D> dE_drotnlp,
-      TView<CoordQuad, 2, D> drot_nlp_dbb_xyz,  // n-rotameric-res x 2
-      TView<Real, 1, D> dE_ddevpen,
-      TView<CoordQuad, 2, D> ddevpen_dtor_xyz,  // n-rotameric-chi x 3
-      TView<Real, 1, D> dE_dnonrotnlp,
-      TView<CoordQuad, 2, D> dnonrot_nlp_dtor_xyz,
-      TView<Int, 1, D> dihedral_offset_for_res,     // nres x 1
-      TView<Vec<Int, 4>, 1, D> dihedral_atom_inds,  // ndihe x 4
-      TView<Int, 1, D> rotres2resid,                // nres x 1
-      TView<Int, 2, D> rotameric_chi_desc,          // n-rotameric-chi x 2
-      TView<Int, 2, D> semirotameric_chi_desc  // n-semirotameric-residues x 4
-      ) -> TPack<Real3, 1, D> {
-    int natoms = coords.size(0);
-    int n_rotameric_res = rotres2resid.size(0);
-    int n_rotameric_chi = rotameric_chi_desc.size(0);
-    int n_semirotameric_res = semirotameric_chi_desc.size(0);
-
-    auto dE_dxyz_tpack = TPack<Real3, 1, D>::zeros(natoms);
-    auto dE_dxyz = dE_dxyz_tpack.view;
-
-    auto func_accum_rotnlp = ([=] __device__(int i) {
-      int ires = rotres2resid[i];
-      int ires_dihe_offset = dihedral_offset_for_res[ires];
-      for (int ii = 0; ii < 2; ++ii) {
-        for (int jj = 0; jj < 4; ++jj) {
-          int const jj_at = dihedral_atom_inds[ires_dihe_offset + ii](jj);
-          if (jj_at >= 0) {
-            for (int kk = 0; kk < 3; ++kk) {
-              atomicAdd(
-                  &(dE_dxyz[jj_at](kk)),
-                  dE_drotnlp[i] * drot_nlp_dbb_xyz[i][ii](jj, kk));
-            }
-          }
-        }
-      }
-    });
-    mgpu::standard_context_t context;
-    mgpu::transform(func_accum_rotnlp, n_rotameric_res, context);
-
-    auto func_accum_chidev = ([=] __device__(int i) {
-      int ires = rotameric_chi_desc[i][0];
-      int ires_dihe_offset = dihedral_offset_for_res[ires];
-      int ichi_ind = rotameric_chi_desc[i][1];
-
-      for (int ii = 0; ii < 3; ++ii) {
-        int tor_ind = ires_dihe_offset + (ii == 2 ? (2 + ichi_ind) : ii);
-        for (int jj = 0; jj < 4; ++jj) {
-          if (dihedral_atom_inds[tor_ind](0) >= 0) {
-            for (int kk = 0; kk < 3; ++kk) {
-              atomicAdd(
-                  &dE_dxyz[dihedral_atom_inds[tor_ind](jj)](kk),
-                  dE_ddevpen[i] * ddevpen_dtor_xyz[i][ii](jj, kk));
-            }
-          }
-        }
-      }
-    });
-    mgpu::transform(func_accum_chidev, n_rotameric_chi, context);
-
-    auto func_accum_nonrotnlp = ([=] __device__(int i) {
-      int ires = semirotameric_chi_desc[i][0];
-      int ires_dihe_offset = dihedral_offset_for_res[ires];
-      int ichi_ind = semirotameric_chi_desc[i][1];
-      for (int ii = 0; ii < 3; ++ii) {
-        int tor_ind = ii == 2 ? ichi_ind : (ires_dihe_offset + ii);
-        for (int jj = 0; jj < 4; ++jj) {
-          if (dihedral_atom_inds[tor_ind](0) >= 0) {
-            for (int kk = 0; kk < 3; ++kk) {
-              atomicAdd(
-                  &dE_dxyz[dihedral_atom_inds[tor_ind](jj)](kk),
-                  dE_dnonrotnlp[i] * dnonrot_nlp_dtor_xyz[i][ii](jj, kk));
-            }
-          }
-        }
-      }
-    });
-    mgpu::transform(func_accum_nonrotnlp, n_semirotameric_res, context);
-
-    return dE_dxyz_tpack;
-  }
-};
-
-template struct DunbrackDispatch<tmol::Device::CUDA, float, int32_t>;
-// template struct DunbrackDispatch<tmol::Device::CUDA, double, int32_t>;
-template struct DunbrackDispatch<tmol::Device::CUDA, float, int64_t>;
-// template struct DunbrackDispatch<tmol::Device::CUDA, double, int64_t>;
-=======
-template struct DunbrackDispatch<
-    common::ForallDispatch,
-    tmol::Device::CUDA,
-    float,
-    int32_t>;
-template struct DunbrackDispatch<
-    common::ForallDispatch,
-    tmol::Device::CUDA,
-    double,
-    int32_t>;
->>>>>>> 2950c80b
+template struct
+    DunbrackDispatch<common::ForallDispatch, tmol::Device::CUDA, float, int32_t>;
+template struct
+    DunbrackDispatch<common::ForallDispatch, tmol::Device::CUDA, double, int32_t>;
 
 }  // namespace potentials
 }  // namespace dunbrack
