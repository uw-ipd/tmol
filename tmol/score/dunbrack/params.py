import attr
import cattr

import numpy
import pandas
import torch

import toolz.functoolz
import itertools

from typing import List, Tuple

from tmol.types.array import NDArray
from tmol.types.torch import Tensor
from tmol.types.tensor import TensorGroup
from tmol.types.attrs import ValidateAttrs, ConvertAttrs
from tmol.types.functional import validate_args

from tmol.numeric.bspline import BSplineInterpolation

from tmol.database.scoring.dunbrack_libraries import DunbrackRotamerLibrary

<<<<<<< HEAD
from tmol.utility.tensor.common_operations import (
    exclusive_cumsum1d,
    exclusive_cumsum2d,
    print_row_numbered_tensor,
    nplus1d_tensor_from_list,
    cat_differently_sized_tensors,
)

=======
>>>>>>> ac5cb32d
from tmol.score.common.stack_condense import (
    condense_torch_inds,
    condense_subset,
    take_condensed_3d_subset,
    take_values_w_sentineled_index,
    take_values_w_sentineled_index_and_dest,
    take_values_w_sentineled_dest,
)
<<<<<<< HEAD
=======


@validate_args
def exclusive_cumsum1d(inds: Tensor(torch.int32)[:]) -> Tensor(torch.int32)[:]:
    return torch.cat(
        (
            torch.tensor([0], dtype=torch.int32, device=inds.device),
            torch.cumsum(inds, 0, dtype=torch.int32).narrow(0, 0, inds.shape[0] - 1),
        )
    )


@validate_args
def exclusive_cumsum2d(inds: Tensor(torch.int32)[:, :]) -> Tensor(torch.int32)[:, :]:
    return torch.cat(
        (
            torch.zeros((inds.shape[0], 1), dtype=torch.int32, device=inds.device),
            torch.cumsum(inds, dim=1, dtype=torch.int32)[:, :-1],
        ),
        dim=1,
    )


# @validate_args
def nplus1d_tensor_from_list(
    tensors: List
):  # -> Tuple[Tensor, Tensor(torch.long)[:,:], Tensor(torch.long)[:,:]] :
    assert len(tensors) > 0

    for tensor in tensors:
        assert len(tensor.shape) == len(tensors[0].shape)
        assert tensor.dtype == tensors[0].dtype
        assert tensor.device == tensors[0].device

    max_sizes = [max(t.shape[i] for t in tensors) for i in range(len(tensors[0].shape))]
    newdimsizes = [len(tensors)] + max_sizes

    newt = torch.zeros(newdimsizes, dtype=tensors[0].dtype, device=tensors[0].device)
    sizes = torch.zeros(
        (len(tensors), tensors[0].dim()), dtype=torch.int64, device=tensors[0].device
    )
    strides = torch.zeros(
        (len(tensors), tensors[0].dim()), dtype=torch.int64, device=tensors[0].device
    )

    for i, t in enumerate(tensors):
        ti = newt[i, :]
        for j in range(t.dim()):
            ti = ti.narrow(j, 0, t.shape[j])
        ti[:] = t
        sizes[i, :] = torch.tensor(t.shape, dtype=torch.int64, device=t.device)
        strides[i, :] = torch.tensor(t.stride(), dtype=torch.int64, device=t.device)
    return newt, sizes, strides
>>>>>>> ac5cb32d


@attr.s(auto_attribs=True)
class DunbrackParams(TensorGroup):
    ndihe_for_res: Tensor(torch.int32)[:, :]
    dihedral_offset_for_res: Tensor(torch.int32)[:, :]  # prev dihedral_offsets
    dihedral_atom_inds: Tensor(torch.int32)[:, :, 4]  # prev dihedral_atom_indices
    rottable_set_for_res: Tensor(torch.int32)[:, :]
    nchi_for_res: Tensor(torch.int32)[:, :]
    nrotameric_chi_for_res: Tensor(torch.int32)[:, :]  # ??needed??
    rotres2resid: Tensor(torch.int32)[:, :]
    prob_table_offset_for_rotresidue: Tensor(torch.int32)[:, :]
    rotmean_table_offset_for_residue: Tensor(torch.int32)[:, :]
    rotind2tableind_offset_for_res: Tensor(torch.int32)[:, :]
    rotameric_chi_desc: Tensor(torch.int32)[:, :, 2]
    semirotameric_chi_desc: Tensor(torch.int32)[:, :, 4]


@attr.s(auto_attribs=True)
class DunbrackScratch(TensorGroup):
    dihedrals: Tensor(torch.float)[:, :]
    ddihe_dxyz: Tensor(torch.float)[:, :, 4, 3]
    rotameric_rottable_assignment: Tensor(torch.int32)[:, :]
    semirotameric_rottable_assignment: Tensor(torch.int32)[:, :]


@attr.s(auto_attribs=True, slots=True, frozen=True)
class ScoringDunbrackDatabaseView(ConvertAttrs):
    """The tables for the dunbrack database needed for scoring
    stored on the device
    """

    rotameric_neglnprob_tables: Tensor(torch.float)[:, :, :]
    rotprob_table_sizes: Tensor(torch.long)[:, 2]
    rotprob_table_strides: Tensor(torch.long)[:, 2]
    rotameric_mean_tables: Tensor(torch.float)[:, :, :]
    rotameric_sdev_tables: Tensor(torch.float)[:, :, :]
    rotmean_table_sizes: Tensor(torch.long)[:, 2]
    rotmean_table_strides: Tensor(torch.long)[:, 2]

    rotameric_bb_start: Tensor(torch.float)[:, :]
    rotameric_bb_step: Tensor(torch.float)[:, :]
    rotameric_bb_periodicity: Tensor(torch.float)[:, :]

    rotameric_rotind2tableind: Tensor(torch.int32)[:]
    semirotameric_rotind2tableind: Tensor(torch.int32)[:]

    semirotameric_tables: Tensor(torch.float)[:, :, :, :]
    semirot_table_sizes: Tensor(torch.long)[:, 3]
    semirot_table_strides: Tensor(torch.long)[:, 3]
    semirot_start: Tensor(torch.float)[:, :]
    semirot_step: Tensor(torch.float)[:, :]
    semirot_periodicity: Tensor(torch.float)[:, :]


@attr.s(auto_attribs=True, slots=True, frozen=True)
class ScoringDunbrackDatabaseAux(ConvertAttrs):
    rotameric_prob_tableset_offsets: Tensor(torch.int32)[:]
    rotameric_meansdev_tableset_offsets: Tensor(torch.int32)[:]
    nchi_for_table_set: Tensor(torch.int32)[:]
    rotameric_chi_rotind2tableind_offsets: Tensor(torch.int32)[:]
    semirotameric_tableset_offsets: Tensor(torch.int32)[:]


@attr.s(auto_attribs=True, slots=True, frozen=True)
class SamplingDunbrackDatabaseView(ConvertAttrs):
    """The tables that are needed in order to sample
    side-chain conformations.
    """

    rotameric_prob_tables: Tensor(torch.float)[:, :, :]
    rotprob_table_sizes: Tensor(torch.long)[:, 2]
    rotprob_table_strides: Tensor(torch.long)[:, 2]
    rotameric_mean_tables: Tensor(torch.float)[:, :, :]
    rotameric_sdev_tables: Tensor(torch.float)[:, :, :]
    rotmean_table_sizes: Tensor(torch.long)[:, 2]
    rotmean_table_strides: Tensor(torch.long)[:, 2]
    rotameric_meansdev_tableset_offsets: Tensor(torch.int32)[:]

    n_rotamers_for_tableset: Tensor(torch.long)[:]
    n_rotamers_for_tableset_offsets: Tensor(torch.int32)[:]
    sorted_rotamer_2_rotamer: Tensor(torch.long)[:, :, :]

    rotameric_bb_start: Tensor(torch.float)[:, :]
    rotameric_bb_step: Tensor(torch.float)[:, :]
    rotameric_bb_periodicity: Tensor(torch.float)[:, :]

    rotameric_rotind2tableind: Tensor(torch.int32)[:]
    semirotameric_rotind2tableind: Tensor(torch.int32)[:]
    all_chi_rotind2tableind: Tensor(torch.int32)[:]
    all_chi_rotind2tableind_offsets: Tensor(torch.int32)[:]

    semirotameric_tables: Tensor(torch.float)[:, :, :, :]
    semirot_table_sizes: Tensor(torch.long)[:, 3]
    semirot_table_strides: Tensor(torch.long)[:, 3]
    semirot_start: Tensor(torch.float)[:, :]
    semirot_step: Tensor(torch.float)[:, :]
    semirot_periodicity: Tensor(torch.float)[:, :]

    nchi_for_table_set: Tensor(torch.int32)[:]
    rotwells: Tensor(torch.int32)[:, :]


@attr.s(frozen=True, slots=True, auto_attribs=True)
class DunbrackParamResolver(ValidateAttrs):
    _from_dun_db_cache = {}

    # These live on the device
    scoring_db: ScoringDunbrackDatabaseView
    scoring_db_aux: ScoringDunbrackDatabaseAux
    sampling_db: SamplingDunbrackDatabaseView

    # This will live on the CPU
    all_table_indices: pandas.DataFrame
    rotameric_table_indices: pandas.DataFrame
    semirotameric_table_indices: pandas.DataFrame

    device: torch.device

    @classmethod
    @validate_args
    @toolz.functoolz.memoize(
        cache=_from_dun_db_cache,
        key=lambda args, kwargs: (args[1], args[2].type, args[2].index),
    )
    def from_database(cls, dun_database: DunbrackRotamerLibrary, device: torch.device):
        all_rotlibs = [
            rotlib
            for rotlib in itertools.chain(
                dun_database.rotameric_libraries, dun_database.semi_rotameric_libraries
            )
        ]

        all_table_indices = cls._create_all_table_indices(
            [x.table_name for x in all_rotlibs], dun_database.dun_lookup
        )
        rotameric_table_indices = cls._create_rotameric_indices(dun_database)
        semirotameric_table_indices = cls._create_semirotameric_indices(dun_database)
        nchi_for_table_set = cls._create_nchi_for_table_set(all_rotlibs, device)

<<<<<<< HEAD
        prob_table_nrots, prob_table_offsets = cls._create_prob_table_offsets(
            all_rotlibs, device
        )
=======
        prob_table_offsets = cls._create_prob_table_offsets(all_rotlibs, device)
>>>>>>> ac5cb32d
        p_coeffs, pc_sizes, pc_strides, nlp_coeffs = cls._compute_rotprob_coeffs(
            all_rotlibs, device
        )

        rotameric_mean_offsets = cls._create_rot_mean_offsets(all_rotlibs, device)

        mean_coeffs, mc_sizes, mc_strides = cls._calculate_rot_mean_coeffs(
            all_rotlibs, device
        )
        sdev_coeffs = cls._calculate_rot_sdev_coeffs(all_rotlibs, device)

        rot_bb_start, rot_bb_step, rot_bb_per = cls._create_rot_periodicities(
            all_rotlibs, device
        )

<<<<<<< HEAD
        rot_ri2ti, semirot_ri2ti, allchi_ri2ti = cls._create_rotind2tableinds(
            dun_database, device
        )

        rotameric_chi_rotind2tableind_offsets = cls._create_rotameric_rotind2tableind_offsets(
            dun_database, device
        )
        all_chi_rotind2tableind_offsets = cls._create_all_chi_rotind2tableind_offsets(
=======
        rot_ri2ti, semirot_ri2ti = cls._create_rotind2tableinds(dun_database, device)

        rotind2tableind_offsets = cls._create_rotameric_rotind2tableind_offsets(
>>>>>>> ac5cb32d
            dun_database, device
        )

        sr_coeffs, sr_sizes, sr_strides = cls._calc_semirot_coeffs(dun_database, device)

        sr_start, sr_step, sr_periodicity = cls._create_semirot_periodicity(
            dun_database, device
        )
        sr_tableset_offsets = cls._create_semirot_offsets(dun_database, device)

        sorted_rotamer_2_rotamer = cls.create_sorted_rot_2_rot(all_rotlibs, device)

        rotwells = cls.create_rotamer_well_table(all_rotlibs, device)

        scoring_db = ScoringDunbrackDatabaseView(
            rotameric_neglnprob_tables=nlp_coeffs,
            rotprob_table_sizes=pc_sizes,
            rotprob_table_strides=pc_strides,
            rotameric_mean_tables=mean_coeffs,
            rotameric_sdev_tables=sdev_coeffs,
            rotmean_table_sizes=mc_sizes,
            rotmean_table_strides=mc_strides,
            rotameric_bb_start=rot_bb_start,
            rotameric_bb_step=rot_bb_step,
            rotameric_bb_periodicity=rot_bb_per,
            rotameric_rotind2tableind=rot_ri2ti,
            semirotameric_rotind2tableind=semirot_ri2ti,
            semirotameric_tables=sr_coeffs,
            semirot_table_sizes=sr_sizes,
            semirot_table_strides=sr_strides,
            semirot_start=sr_start,
            semirot_step=sr_step,
            semirot_periodicity=sr_periodicity,
        )
        scoring_db_aux = ScoringDunbrackDatabaseAux(
            rotameric_prob_tableset_offsets=prob_table_offsets,
            rotameric_meansdev_tableset_offsets=rotameric_mean_offsets,
            nchi_for_table_set=nchi_for_table_set,
            rotameric_chi_rotind2tableind_offsets=rotameric_chi_rotind2tableind_offsets,
            semirotameric_tableset_offsets=sr_tableset_offsets,
        )

        sampling_db = SamplingDunbrackDatabaseView(
            rotameric_prob_tables=p_coeffs,
            rotprob_table_sizes=pc_sizes,
            rotprob_table_strides=pc_strides,
            rotameric_mean_tables=mean_coeffs,
            rotameric_sdev_tables=sdev_coeffs,
            rotmean_table_sizes=mc_sizes,
            rotmean_table_strides=mc_strides,
            rotameric_meansdev_tableset_offsets=rotameric_mean_offsets,
            n_rotamers_for_tableset=prob_table_nrots,
            n_rotamers_for_tableset_offsets=prob_table_offsets,
            sorted_rotamer_2_rotamer=sorted_rotamer_2_rotamer,
            rotameric_bb_start=rot_bb_start,
            rotameric_bb_step=rot_bb_step,
            rotameric_bb_periodicity=rot_bb_per,
            rotameric_rotind2tableind=rot_ri2ti,
            semirotameric_rotind2tableind=semirot_ri2ti,
            all_chi_rotind2tableind=allchi_ri2ti,
            all_chi_rotind2tableind_offsets=all_chi_rotind2tableind_offsets,
            semirotameric_tables=sr_coeffs,
            semirot_table_sizes=sr_sizes,
            semirot_table_strides=sr_strides,
            semirot_start=sr_start,
            semirot_step=sr_step,
            semirot_periodicity=sr_periodicity,
            nchi_for_table_set=nchi_for_table_set,
            rotwells=rotwells,
        )

        return cls(
            scoring_db=scoring_db,
            scoring_db_aux=scoring_db_aux,
            sampling_db=sampling_db,
            all_table_indices=all_table_indices,
            rotameric_table_indices=rotameric_table_indices,
            semirotameric_table_indices=semirotameric_table_indices,
            device=device,
        )

    @classmethod
    def _create_all_table_indices(cls, all_table_names, dun_lookup):
        # all_table_names = [x.table_name for x in all_rotlibs]
        all_table_lookup = pandas.DataFrame.from_records(
            cattr.unstructure(dun_lookup)
        ).set_index("residue_name")
        dun_indices = pandas.Index(all_table_names)
        all_table_lookup.dun_table_name = dun_indices.get_indexer(
            all_table_lookup.dun_table_name
        )
        return all_table_lookup

    @classmethod
    def _create_rotameric_indices(cls, dun_database):
        rotameric_table_names = [x.table_name for x in dun_database.rotameric_libraries]
        rotameric_table_lookup = pandas.DataFrame.from_records(
            cattr.unstructure(dun_database.dun_lookup)
        ).set_index("residue_name")
        indices = pandas.Index(rotameric_table_names)
        rotameric_table_lookup.dun_table_name = indices.get_indexer(
            rotameric_table_lookup.dun_table_name
        )
        return rotameric_table_lookup

    @classmethod
    def _create_semirotameric_indices(cls, dun_database):
        semirotameric_table_names = [
            x.table_name for x in dun_database.semi_rotameric_libraries
        ]
        semirotameric_table_lookup = pandas.DataFrame.from_records(
            cattr.unstructure(dun_database.dun_lookup)
        ).set_index("residue_name")
        indices = pandas.Index(semirotameric_table_names)
        semirotameric_table_lookup.dun_table_name = indices.get_indexer(
            semirotameric_table_lookup.dun_table_name
        )
        return semirotameric_table_lookup

    @classmethod
    def _create_nchi_for_table_set(cls, all_rotlibs, device):
        return torch.tensor(
            [rotlib.rotameric_data.rotamers.shape[1] for rotlib in all_rotlibs],
            dtype=torch.int32,
            device=device,
        )

    @classmethod
    def _create_prob_table_offsets(cls, all_rotlibs, device):
        prob_table_nrots = torch.tensor(
            [
                rotlib.rotameric_data.rotamer_probabilities.shape[0]
                for rotlib in all_rotlibs
            ],
            dtype=torch.int32,
            device=device,
        )
<<<<<<< HEAD
        return prob_table_nrots, exclusive_cumsum1d(prob_table_nrots)
=======
        return exclusive_cumsum1d(prob_table_nrots)
>>>>>>> ac5cb32d

    @classmethod
    def _compute_rotprob_coeffs(cls, all_rotlibs, device):
        rotameric_prob_tables = [
            rotlib.rotameric_data.rotamer_probabilities[i, :, :].clone().detach()
            for rotlib in all_rotlibs
            for i in range(rotlib.rotameric_data.rotamer_probabilities.shape[0])
        ]
        for table in rotameric_prob_tables:
            table[table == 0] = 1e-6
        rotameric_neglnprob_tables = [
            -1 * torch.log(table) for table in rotameric_prob_tables
        ]

        prob_coeffs = [
            BSplineInterpolation.from_coordinates(t).coeffs.to(device)
            for t in rotameric_prob_tables
        ]
        prob_coeffs, prob_coeffs_sizes, prob_coeffs_strides = nplus1d_tensor_from_list(
            prob_coeffs
        )

        neglnprob_coeffs = [
            BSplineInterpolation.from_coordinates(t).coeffs.to(device)
            for t in rotameric_neglnprob_tables
        ]
        neglnprob_coeffs, _, _2 = nplus1d_tensor_from_list(neglnprob_coeffs)
        return prob_coeffs, prob_coeffs_sizes, prob_coeffs_strides, neglnprob_coeffs

    @classmethod
    def _create_rot_mean_offsets(cls, all_rotlibs, device):
        mean_table_n_entries = [0] + [
            rotlib.rotameric_data.rotamer_means.shape[0]
            * rotlib.rotameric_data.rotamer_means.shape[3]
            for rotlib in all_rotlibs
        ][:-1]
        return torch.cumsum(
            torch.tensor(mean_table_n_entries, dtype=torch.int32, device=device), 0
        )

    @classmethod
    def _calculate_rot_mean_coeffs(cls, all_rotlibs, device):
        rotameric_mean_tables = [
            rotlib.rotameric_data.rotamer_means[i, :, :, j].clone().detach()
            for rotlib in all_rotlibs
            for i in range(rotlib.rotameric_data.rotamer_means.shape[0])
            for j in range(rotlib.rotameric_data.rotamer_means.shape[3])
        ]

        # if the mean is near -180, wrap it towards +180
        for x in rotameric_mean_tables:
            x[x < -120] = x[x < -120] + 360
            x *= numpy.pi / 180

        mean_coeffs = [
            BSplineInterpolation.from_coordinates(t).coeffs.to(device)
            for t in rotameric_mean_tables
        ]
        mean_coeffs, mean_coeffs_sizes, mean_coeffs_strides = nplus1d_tensor_from_list(
            mean_coeffs
        )

        return mean_coeffs, mean_coeffs_sizes, mean_coeffs_strides

    @classmethod
    def _calculate_rot_sdev_coeffs(cls, all_rotlibs, device):
        rotameric_sdev_tables = [
            rotlib.rotameric_data.rotamer_stdvs[i, :, :, j].clone().detach()
            * numpy.pi
            / 180
            for rotlib in all_rotlibs
            for i in range(rotlib.rotameric_data.rotamer_stdvs.shape[0])
            for j in range(rotlib.rotameric_data.rotamer_stdvs.shape[3])
        ]

        sdev_coeffs = [
            BSplineInterpolation.from_coordinates(t).coeffs.to(device)
            for t in rotameric_sdev_tables
        ]
        sdev_coeffs, _, _2 = nplus1d_tensor_from_list(sdev_coeffs)
        return sdev_coeffs

    @classmethod
    def _create_rot_periodicities(cls, all_rotlibs, device):
        rotameric_bb_start = torch.tensor(
            [
                list(rotlib.rotameric_data.backbone_dihedral_start)
                for rotlib in all_rotlibs
            ],
            dtype=torch.float,
            device=device,
        )
        rotameric_bb_start *= numpy.pi / 180
        rotameric_bb_step = torch.tensor(
            [
                list(rotlib.rotameric_data.backbone_dihedral_step)
                for rotlib in all_rotlibs
            ],
            dtype=torch.float,
            device=device,
        )
        rotameric_bb_step *= numpy.pi / 180
        rotameric_bb_periodicity = (
            rotameric_bb_step.new_ones(rotameric_bb_step.shape) * 2 * numpy.pi
        )
        return rotameric_bb_start, rotameric_bb_step, rotameric_bb_periodicity

    @classmethod
    def _create_rotind2tableinds(cls, dun_database, device):
<<<<<<< HEAD
        """
        rotameric_rotind2tableind: a mapping based on the rotameric chi for a residue
           to the table index for that rotamer; the table index can then be used to
           access the rotamer probability, rotamer chi mean, and rotamer sdev
           tables
        semirotameric_rotind2tableind: a mapping based on the rotameric chi for a
           residue to the table index for that rotamer; the table index can then be
           used to access the semirotameric_tables table. Only valid for
           semirotameric residue types
        all_chi_rotind2tableind: a mapping based on both rotameric and non-rotameric
           chi for a residue to the table index for that rotamer; the table index
           can then be used to access the rotamer probability, rotamer chi mean,
           and rotamer sdev tables
        """
=======
>>>>>>> ac5cb32d
        rotameric_rotind2tableind = []
        semirotameric_rotind2tableind = []
        all_chi_rotind2tableind = []
        ntablerots = [0]
        for rotlib in dun_database.rotameric_libraries:
            rotamers = rotlib.rotameric_data.rotamers
            exponents = [x for x in range(rotamers.shape[1])]
            exponents.reverse()
            exponents = torch.tensor(exponents, dtype=torch.int32)
            prods = torch.pow(3, exponents)
            rotinds = torch.sum((rotamers - 1) * prods, 1)
            ri2ti = -1 * torch.ones([3 ** rotamers.shape[1]], dtype=torch.int32)
            ri2ti[rotinds] = torch.arange(rotamers.shape[0], dtype=torch.int32)

            if (
                len(rotlib.rotameric_data.rotamer_alias.shape) == 2
                and rotlib.rotameric_data.rotamer_alias.shape[0] > 0
            ):
                orig_rotids = (
                    rotlib.rotameric_data.rotamer_alias[:, 0 : rotamers.shape[1]]
                    .clone()
                    .detach()
                )
                alt_rotids = (
                    rotlib.rotameric_data.rotamer_alias[:, rotamers.shape[1] :]
                    .clone()
                    .detach()
                )
                orig_inds = torch.sum((orig_rotids - 1) * prods, 1)
                alt_inds = torch.sum((alt_rotids - 1) * prods, 1)
                ri2ti[orig_inds.type(torch.long)] = ri2ti[alt_inds.type(torch.long)]

            rotameric_rotind2tableind.extend(list(ri2ti))
            semirotameric_rotind2tableind.extend([0] * len(ri2ti))
            all_chi_rotind2tableind.extend(list(ri2ti))
            ntablerots.append(rotinds.shape[0])

        for rotlib in dun_database.semi_rotameric_libraries:
            rotameric_rotamers = rotlib.rotameric_data.rotamers
            semirotameric_rotamers = rotlib.rotameric_chi_rotamers
            exponents = [x for x in range(semirotameric_rotamers.shape[1])]
            exponents.reverse()
            exponents = torch.tensor(exponents, dtype=torch.int32)
            prods = torch.pow(3, exponents)
            rotinds = torch.sum((semirotameric_rotamers - 1) * prods, 1)
            sr_ri2ti = -1 * torch.ones(
                [3 ** semirotameric_rotamers.shape[1]], dtype=torch.int32
            )
            sr_ri2ti[rotinds] = torch.arange(
                semirotameric_rotamers.shape[0], dtype=torch.int32
            )
            semirotameric_rotind2tableind.extend(list(sr_ri2ti))

            # OK: this code assumes that a) for the rotameric data, all combinations
            # of rotameric-chi rotamers + binned-non-rotameric-chi are defined
            # (an assumption not needed for rotameric residues) so that
            # 3^(n-rotameric-chi) divides n-rotameric-rotamers cleanly , and
            # b) the rotamers stored in the rotameric_data are in sorted order

            r_ri2ti = -1 * torch.ones(
                [3 ** semirotameric_rotamers.shape[1]], dtype=torch.int32
            )
            n_nonrotameric_chi_rotamers = (
                rotameric_rotamers.shape[0] / 3 ** semirotameric_rotamers.shape[1]
            )
            r_ri2ti[rotinds] = n_nonrotameric_chi_rotamers * torch.arange(
                semirotameric_rotamers.shape[0], dtype=torch.int32
            )
            rotameric_rotind2tableind.extend(list(r_ri2ti))

            ac_ri2ti = torch.arange(rotameric_rotamers.shape[0], dtype=torch.int32)
            all_chi_rotind2tableind.extend(list(ac_ri2ti))

        rotameric_rotind2tableind = torch.tensor(
            rotameric_rotind2tableind, dtype=torch.int32, device=device
        ).reshape((-1,))

        semirotameric_rotind2tableind = torch.tensor(
            semirotameric_rotind2tableind, dtype=torch.int32, device=device
        ).reshape((-1,))

        all_chi_rotind2tableind = torch.tensor(
            all_chi_rotind2tableind, dtype=torch.int32, device=device
        )
        return (
            rotameric_rotind2tableind,
            semirotameric_rotind2tableind,
            all_chi_rotind2tableind,
        )

    @classmethod
    def _create_rotameric_rotind2tableind_offsets(cls, dun_database, device):
        rotamer_sets = [
            rotlib.rotameric_data.rotamers
            for rotlib in dun_database.rotameric_libraries
        ] + [
            rotlib.rotameric_chi_rotamers
            for rotlib in dun_database.semi_rotameric_libraries
        ]

        # same for both rotameric and semi-rotameric rotind2tableind tables
        return torch.cumsum(
            torch.tensor(
                [0] + [3 ** rotamers.shape[1] for rotamers in rotamer_sets][:-1],
                dtype=torch.int32,
                device=device,
            ),
            0,
        )

    @classmethod
<<<<<<< HEAD
    def _create_all_chi_rotind2tableind_offsets(cls, dun_database, device):
        """
        Offsets into the all-chi rotind2tableind table
        """
        rotamer_counts_sets = [
            3 ** rotlib.rotameric_data.rotamers.shape[1]
            for rotlib in dun_database.rotameric_libraries
        ] + [
            rotlib.rotameric_data.rotamers.shape[0]
            for rotlib in dun_database.semi_rotameric_libraries
        ]

        return torch.cumsum(
            torch.tensor(
                [0] + rotamer_counts_sets[:-1], dtype=torch.int32, device=device
            ),
            0,
        )

    @classmethod
=======
>>>>>>> ac5cb32d
    def _calc_semirot_coeffs(cls, dun_database, device):
        semirotameric_prob_tables = [
            rotlib.nonrotameric_chi_probabilities[i, :, :, :].clone().detach()
            for rotlib in dun_database.semi_rotameric_libraries
            for i in range(rotlib.nonrotameric_chi_probabilities.shape[0])
        ]
        # these aren't used for rotamer building, so we'll just use this for
        # the neglnprobs
        for table in semirotameric_prob_tables:
            table[table == 0] = 1e-6
            table[:] = -1 * torch.log(table)

        semirot_coeffs = [
            BSplineInterpolation.from_coordinates(t).coeffs.to(device)
            for t in semirotameric_prob_tables
        ]
        return nplus1d_tensor_from_list(semirot_coeffs)

    @classmethod
    def _create_semirot_periodicity(cls, dun_database, device):
        semirot_start = torch.zeros(
            (len(dun_database.semi_rotameric_libraries), 3),
            dtype=torch.float,
            device=device,
        )
        semirot_start[:, 0] = -1 * numpy.pi
        semirot_start[:, 1] = -1 * numpy.pi
        semirot_start[:, 2] = (
            torch.tensor(
                [x.non_rot_chi_start for x in dun_database.semi_rotameric_libraries],
                dtype=torch.float,
                device=device,
            )
            * numpy.pi
            / 180
        )

        semirot_step = torch.zeros(
            (len(dun_database.semi_rotameric_libraries), 3),
            dtype=torch.float,
            device=device,
        )
        semirot_step[:, 0] = 10 * numpy.pi / 180
        semirot_step[:, 1] = 10 * numpy.pi / 180
        semirot_step[:, 2] = (
            torch.tensor(
                [x.non_rot_chi_step for x in dun_database.semi_rotameric_libraries],
                dtype=torch.float,
                device=device,
            )
            * numpy.pi
            / 180
        )

        semirot_periodicity = torch.zeros(
            (len(dun_database.semi_rotameric_libraries), 3),
            dtype=torch.float,
            device=device,
        )
        semirot_periodicity[:, 0] = 2 * numpy.pi
        semirot_periodicity[:, 1] = 2 * numpy.pi
        semirot_periodicity[:, 2] = (
            torch.tensor(
                [x.non_rot_chi_period for x in dun_database.semi_rotameric_libraries],
                dtype=torch.float,
                device=device,
            )
            * numpy.pi
            / 180
        )
        return semirot_start, semirot_step, semirot_periodicity

    @classmethod
    def _create_semirot_offsets(cls, dun_database, device):
        nsemirot_rotamers = [0] + [
            rotlib.nonrotameric_chi_probabilities.shape[0]
            for rotlib in dun_database.semi_rotameric_libraries
        ][:-1]
        return torch.cumsum(
            torch.tensor(nsemirot_rotamers, dtype=torch.int32, device=device), 0
        )

    @classmethod
    def create_sorted_rot_2_rot(cls, all_rotlibs, device):
        sorted_2_rotinds, _1, _2 = cat_differently_sized_tensors(
            [
                rot.rotameric_data.prob_sorted_rot_inds.permute(2, 0, 1).to(device)
                for rot in all_rotlibs
            ]
        )

        return sorted_2_rotinds.permute(1, 2, 0)

    @classmethod
    def create_rotamer_well_table(cls, all_rotlibs, device):
        rotwells, _1, _2 = cat_differently_sized_tensors(
            [rot.rotameric_data.rotamers.to(device) for rot in all_rotlibs]
        )
        return rotwells

    # @validate_args
    def resolve_dunbrack_parameters(
        self,
        res_names: NDArray(object)[:, :],
        phi: Tensor(torch.int32)[:, :, 5],
        psi: Tensor(torch.int32)[:, :, 5],
        chi: Tensor(torch.int32)[:, :, 6],
        torch_device: torch.device,
    ) -> DunbrackParams:

        nstacks = res_names.shape[0]
        assert phi.shape[0] == nstacks
        assert psi.shape[0] == nstacks
        assert chi.shape[0] == nstacks

        # rns_inds: the table indices for the pose residues
        #           (both Rotameric aNd Semirotameric) that
        #           will be scored by the dunbrack library,
        #           with a sentinel of -1 for pose residues
        #           that will not be scored
        # r_inds: the table indices for the rotameric res
        # s_inds: the table indices for the semirotameric res
        rns_inds, r_inds, s_inds = self._resolve_dun_indices(res_names, torch_device)

        rns_inds_real = rns_inds != -1

        # rns_inds_to_keep: the condensed pose-residue-indices
        # nz_rns_inds: the result of calling torch.nonzero (nz) on the
        #              non-sentineled entries in the condensed
        #              rns-residues stack; i.e. the indices of entries
        #              in a condensed stack that should be written
        #              to.
        #              This tensor will let us condense other data,
        #              e.g. chi/phi/psi, which enters this function
        #              not condensed.
        rns_inds_to_keep = condense_torch_inds(rns_inds_real, torch_device)
        nz_rns_inds = torch.nonzero(rns_inds_to_keep != -1)

        # rottable_set_for_res64 represents the table indices of residues
        # that will be scored by the dunbrack library; we will hold on to
        # `rns_inds` as these are the indices of the pose-residues
        rottable_set_for_res64 = take_values_w_sentineled_dest(
            rns_inds, rns_inds_real, rns_inds_to_keep
        )
        rottable_set_for_res = rottable_set_for_res64.type(torch.int32)

        # the "pose" residues are indexed by the info in phi/psi/chi tensors
        nchi_for_pose_res = take_values_w_sentineled_index(
<<<<<<< HEAD
            self.scoring_db_aux.nchi_for_table_set, rns_inds
        ).type(torch.int64)
        nchi_for_res = take_values_w_sentineled_index(
            self.scoring_db_aux.nchi_for_table_set, rottable_set_for_res64
=======
            self.packed_db_aux.nchi_for_table_set, rns_inds
        ).type(torch.int64)
        nchi_for_res = take_values_w_sentineled_index(
            self.packed_db_aux.nchi_for_table_set, rottable_set_for_res64
>>>>>>> ac5cb32d
        )

        chi_selected = self._select_chi(chi, nchi_for_pose_res).type(torch.int32)

        phi = self._clone_and_mark_missing_bb_atoms(phi, -1)
        psi = self._clone_and_mark_missing_bb_atoms(psi, -2)

        phi_wanted = take_condensed_3d_subset(
            phi[:, :, 1:], rns_inds_to_keep, nz_rns_inds
        )
        psi_wanted = take_condensed_3d_subset(
            psi[:, :, 1:], rns_inds_to_keep, nz_rns_inds
        )

        # ok, at this point a subset of the residues in the Pose are
        # going to be scored by the dunbrack score. This subset
        # is what we're going to consider when we talk about "residues"
        # by index. So, e.g., if the first residue to be scored is
        # pose-residue 1, then we'll treat that as dunbrack-residue 0.
        # So we need to remap pose-residue indices into
        # dunbrack-residue indices. With that restricted subset, we'll
        # talk about which residues are rotameric and which residues
        # are semi-rotameric.

        r_inds = take_values_w_sentineled_dest(r_inds, rns_inds_real, rns_inds_to_keep)
        s_inds = take_values_w_sentineled_dest(s_inds, rns_inds_real, rns_inds_to_keep)

        ndihe_for_res = self._calc_ndihe_for_res(nchi_for_res, torch_device)
        dihedral_offset_for_res = exclusive_cumsum2d(ndihe_for_res)

        dihedral_atom_inds = self._merge_dihedral_atom_indices(
            ndihe_for_res,
            dihedral_offset_for_res,
            nchi_for_res,
            phi_wanted,
            psi_wanted,
            chi_selected,
            torch_device,
        )

        nrotameric_chi_for_res = self._get_nrotameric_chi_for_res(nchi_for_res, s_inds)
        rotres2resid = self._find_rotres2resid(r_inds, torch_device)
<<<<<<< HEAD

        db_aux = self.scoring_db_aux
        prob_table_offset_for_rotresidue = self._get_prob_table_offsets_for_rotresidues(
            db_aux, rotres2resid, r_inds
        )

=======

        db_aux = self.packed_db_aux
        prob_table_offset_for_rotresidue = self._get_prob_table_offsets_for_rotresidues(
            db_aux, rotres2resid, r_inds
        )

>>>>>>> ac5cb32d
        rotmean_table_offset_for_residue = take_values_w_sentineled_index(
            db_aux.rotameric_meansdev_tableset_offsets, rottable_set_for_res64
        )
        rotind2tableind_offset_for_res = take_values_w_sentineled_index(
<<<<<<< HEAD
            db_aux.rotameric_chi_rotind2tableind_offsets, rottable_set_for_res64
=======
            db_aux.rotind2tableind_offsets, rottable_set_for_res64
>>>>>>> ac5cb32d
        )

        rotameric_chi_desc = self._create_rotameric_chi_descriptors(
            nrotameric_chi_for_res,
            rns_inds,
            rns_inds_to_keep,
            nz_rns_inds,
            rotres2resid,
            torch_device,
        )

        semirotameric_chi_desc = self._create_semirotameric_chi_descriptors(
            s_inds, dihedral_offset_for_res, nchi_for_res, torch_device
        )

        return DunbrackParams(
            ndihe_for_res=ndihe_for_res,
            dihedral_offset_for_res=dihedral_offset_for_res,
            dihedral_atom_inds=dihedral_atom_inds,
            rottable_set_for_res=rottable_set_for_res,
            nchi_for_res=nchi_for_res,
            nrotameric_chi_for_res=nrotameric_chi_for_res,
            rotres2resid=rotres2resid,
            prob_table_offset_for_rotresidue=prob_table_offset_for_rotresidue,
            rotmean_table_offset_for_residue=rotmean_table_offset_for_residue,
            rotind2tableind_offset_for_res=rotind2tableind_offset_for_res,
            rotameric_chi_desc=rotameric_chi_desc,
            semirotameric_chi_desc=semirotameric_chi_desc,
        )

    @validate_args
    def allocate_dunbrack_scratch_space(
        self, params: DunbrackParams
    ) -> DunbrackScratch:
        nstacks = params.ndihe_for_res.shape[0]
        ndihe = params.dihedral_atom_inds.shape[1]
        nres = params.ndihe_for_res.shape[1]
        device = params.dihedral_atom_inds.device

        dihedrals = torch.zeros((nstacks, ndihe), dtype=torch.float, device=device)
        ddihe_dxyz = torch.zeros(
            (nstacks, ndihe, 4, 3), dtype=torch.float, device=device
        )
        rotameric_rottable_assignment = torch.zeros(
            (nstacks, nres), dtype=torch.int32, device=device
        )
        semirotameric_rottable_assignment = torch.zeros(
            (nstacks, nres), dtype=torch.int32, device=device
        )

        return DunbrackScratch(
            dihedrals=dihedrals,
            ddihe_dxyz=ddihe_dxyz,
            rotameric_rottable_assignment=rotameric_rottable_assignment,
            semirotameric_rottable_assignment=semirotameric_rottable_assignment,
        )

    @validate_args
    def _indices_from_names(
        self,
        dataframe: pandas.DataFrame,
        names: NDArray(object)[:, :],
        device: torch.device,
    ) -> Tensor(torch.int64)[:, :]:
        names_flat = names.ravel()
        inds = dataframe.index.get_indexer(names_flat)
        inds[inds != -1] = dataframe.iloc[inds[inds != -1]]["dun_table_name"].values
        inds = inds.reshape(names.shape)
        return torch.tensor(inds, dtype=torch.int64, device=device)

    @validate_args
    def _resolve_dun_indices(
        self, resnames: NDArray(object)[:, :], device: torch.device
    ) -> Tuple[
        Tensor(torch.int64)[:, :], Tensor(torch.int64)[:, :], Tensor(torch.int64)[:, :]
    ]:

        rns_inds = self._indices_from_names(self.all_table_indices, resnames, device)
        r_inds = self._indices_from_names(
            self.rotameric_table_indices, resnames, device
        )
        s_inds = self._indices_from_names(
            self.semirotameric_table_indices, resnames, device
        )
        return rns_inds, r_inds, s_inds

    @validate_args
    def _select_chi(
        self,
        chi: Tensor(torch.int32)[:, :, 6],
        nchi_for_pose_res: Tensor(torch.int64)[:, :],
    ) -> Tensor(torch.int64)[:, :, 6]:
        """Not all chi in a residue are used in the dunbrack energy
        calculation, e.g. THR chi2. So, select the subset of chi
        that will be used. The nchi_for_pose array already contains
        the number of chi used by each residue; we compare the index
        of each chi dihedral (column 1) against the number stored
        in the nchi_for_pose array using the residue index (column 0)
        """
        chi64 = chi.type(torch.int64)
        # get the stack indices for each of the chi once we have
        # made a 1-dimensional view.
        stack_inds = (
            torch.arange(chi.shape[0] * chi.shape[1], dtype=torch.int64) / chi.shape[1]
        )
        chi64_res = chi64[:, :, 0].view(-1)

        chi64_in_range = (
            chi64[:, :, 1].view(-1) < nchi_for_pose_res[stack_inds, chi64_res]
        ).view((chi.shape[0], chi.shape[1]))

        # now take a subset of the chi and condense them
        return condense_subset(chi64, chi64_in_range)
<<<<<<< HEAD

    @validate_args
    def _clone_and_mark_missing_bb_atoms(
        self, bb_ats: Tensor(torch.int32)[:, :, 5], undefined_val: int
    ) -> Tensor(torch.int32)[:, :, 5]:
        bb_ats = bb_ats.clone()
        ats_not_defined = (bb_ats == -1).byte().any(2)
        nz_not_defined = torch.nonzero(ats_not_defined)
        bb_ats[nz_not_defined[:, 0], nz_not_defined[:, 1], :] = undefined_val
        return bb_ats

    @validate_args
=======

    @validate_args
    def _clone_and_mark_missing_bb_atoms(
        self, bb_ats: Tensor(torch.int32)[:, :, 5], undefined_val: int
    ) -> Tensor(torch.int32)[:, :, 5]:
        bb_ats = bb_ats.clone()
        ats_not_defined = (bb_ats == -1).byte().any(2)
        nz_not_defined = torch.nonzero(ats_not_defined)
        bb_ats[nz_not_defined[:, 0], nz_not_defined[:, 1], :] = undefined_val
        return bb_ats

    @validate_args
>>>>>>> ac5cb32d
    def _calc_ndihe_for_res(
        self, nchi_for_res: Tensor(torch.int32)[:, :], torch_device: torch.device
    ) -> Tensor(torch.int32)[:, :]:
        """There are two more dihedrals for each residue than there are chi; these
        are the backbone phi/psi dihedrals"""
        ndihe_for_res = torch.full(
            nchi_for_res.shape, -1, dtype=torch.int32, device=torch_device
        )
        ndihe_for_res[nchi_for_res != -1] = 2 + nchi_for_res[nchi_for_res != -1]
        return ndihe_for_res

    @validate_args
    def _merge_dihedral_atom_indices(
        self,
        ndihe_for_res: Tensor(torch.int32)[:, :],
        dihedral_offset_for_res: Tensor(torch.int32)[:, :],
        nchi_for_res: Tensor(torch.int32)[:, :],
        phi_wanted: Tensor(torch.int32)[:, :, 4],
        psi_wanted: Tensor(torch.int32)[:, :, 4],
        chi_selected: Tensor(torch.int32)[:, :, 6],
        torch_device: torch.device,
    ) -> Tensor(torch.int32)[:, :, 4]:
        dihedral_offset_for_res64 = dihedral_offset_for_res.type(torch.int64)

        nstacks = ndihe_for_res.shape[0]

        ndihe_for_res_w_zeros = ndihe_for_res.clone()
        ndihe_for_res_w_zeros[ndihe_for_res_w_zeros == -1] = 0
        max_ndihe = torch.max(torch.sum(ndihe_for_res_w_zeros, dim=1))
        dihedral_atom_inds = torch.full(
            (nstacks, max_ndihe, 4), -1, dtype=torch.int32, device=torch_device
        )

        real_res = ndihe_for_res != -1
        nz_real_res = torch.nonzero(real_res)

        dihedral_atom_inds[
            nz_real_res[:, 0], dihedral_offset_for_res64[real_res], :
        ] = phi_wanted.type(torch.int32)[real_res]
        dihedral_atom_inds[
            nz_real_res[:, 0], dihedral_offset_for_res64[real_res] + 1, :
        ] = psi_wanted.type(torch.int32)[real_res]

        nchi_offsets = exclusive_cumsum2d(nchi_for_res).type(torch.int64)
        chi_is_first = torch.zeros(
            (nstacks, chi_selected.shape[1]), dtype=torch.int32, device=torch_device
        )
        chi_is_first[nz_real_res[:, 0], nchi_offsets[real_res]] = 1
        res_for_chi64 = torch.cumsum(chi_is_first, dim=1, dtype=torch.int64) - 1

        offsets_for_chi = torch.full(
            (nstacks, chi_selected.shape[1]), -1, dtype=torch.int64, device=torch_device
        )

        real_chi = chi_selected[:, :, 0] >= 0
        nz_real_chi = torch.nonzero(real_chi)
        offsets_for_chi[
            nz_real_chi[:, 0], nz_real_chi[:, 1]
        ] = dihedral_offset_for_res64[nz_real_chi[:, 0], res_for_chi64[real_chi]]

        chi_sel_ats = chi_selected[:, :, 2:]
        chi_selected64 = chi_selected.type(torch.int64)
        dihedral_atom_inds[
            nz_real_chi[:, 0],
            chi_selected64[nz_real_chi[:, 0], nz_real_chi[:, 1], 1]
            + offsets_for_chi[real_chi]
            + 2,
        ] = chi_sel_ats[real_chi]

        return dihedral_atom_inds

    @validate_args
    def _get_nrotameric_chi_for_res(
        self, nchi_for_res: Tensor(torch.int32)[:, :], s_inds: Tensor(torch.int64)[:, :]
    ) -> Tensor(torch.int32)[:, :]:
        nrotameric_chi_for_res = nchi_for_res.clone()
        nrotameric_chi_for_res[s_inds != -1] = nrotameric_chi_for_res[s_inds != -1] - 1
        return nrotameric_chi_for_res

    @validate_args
    def _find_rotres2resid(
        self, r_inds: Tensor(torch.int64)[:, :], torch_device: torch.device
    ) -> Tensor(torch.int32)[:, :]:
        r_inds_condensed = condense_torch_inds(r_inds != -1, torch_device)
        rotres2resid = torch.full(
            r_inds_condensed.shape, -1, dtype=torch.int32, device=torch_device
        )
        rotres2resid[r_inds_condensed != -1] = torch.nonzero(r_inds != -1)[:, 1].type(
            torch.int32
        )
        return rotres2resid
<<<<<<< HEAD

    @validate_args
    def _get_prob_table_offsets_for_rotresidues(
        self,
        db_aux: ScoringDunbrackDatabaseAux,
        rotres2resid: Tensor(torch.int32)[:, :],
        r_inds: Tensor(torch.int64)[:, :],
    ) -> Tensor(torch.int32):
        return take_values_w_sentineled_index_and_dest(
            db_aux.rotameric_prob_tableset_offsets, r_inds, rotres2resid
        )

    @validate_args
    def _create_rotameric_chi_descriptors(
        self,
        nrotameric_chi_for_res: Tensor(torch.int32)[:, :],
        rns_inds: Tensor(torch.int64)[:, :],
        rns_inds_to_keep: Tensor(torch.int64)[:, :],
        nz_rns_inds: Tensor(torch.int64)[:, :],
        rotres2resid: Tensor(torch.int32)[:, :],
        torch_device: torch.device,
    ) -> Tensor(torch.int32)[:, :, 2]:
        """Create the array that says for each of the rotameric chi
        0: what (dunbrack) residue (i.e. not Pose residue) does it belong to, and
        1: which chi for that residue is it (i.e. the 1st chi (0), 2nd chi (1) etc).
        A sentinel value of -1 is used for chi that are not real.
        """

        nstacks = rns_inds.shape[0]
        nrotameric_chi_for_res_w_zeros = nrotameric_chi_for_res.clone()
        nrotameric_chi_for_res_w_zeros[nrotameric_chi_for_res < 0] = 0

        # for each stack, how many rotameric chi are there to score?
        nrotameric_chi = torch.sum(nrotameric_chi_for_res_w_zeros, dim=1)

        # what is the largest number of rotameric chi across all stacks?
        max_nrotameric_chi = torch.max(nrotameric_chi)
        nrotameric_chi_for_res_offsets = exclusive_cumsum2d(nrotameric_chi_for_res)

        # the tensor returned by this function
        rotameric_chi_desc = torch.full(
            (nstacks, max_nrotameric_chi, 2), -1, dtype=torch.int32, device=torch_device
=======

    @validate_args
    def _get_prob_table_offsets_for_rotresidues(
        self,
        db_aux: PackedDunbrackDatabaseAux,
        rotres2resid: Tensor(torch.int32)[:, :],
        r_inds: Tensor(torch.int64)[:, :],
    ) -> Tensor(torch.int32):
        return take_values_w_sentineled_index_and_dest(
            db_aux.rotameric_prob_tableset_offsets, r_inds, rotres2resid
        )

    @validate_args
    def _create_rotameric_chi_descriptors(
        self,
        nrotameric_chi_for_res: Tensor(torch.int32)[:, :],
        rns_inds: Tensor(torch.int64)[:, :],
        rns_inds_to_keep: Tensor(torch.int64)[:, :],
        nz_rns_inds: Tensor(torch.int64)[:, :],
        rotres2resid: Tensor(torch.int32)[:, :],
        torch_device: torch.device,
    ) -> Tensor(torch.int32)[:, :, 2]:
        """Create the array that says for each of the rotameric chi
        0: what (dunbrack) residue (i.e. not Pose residue) does it belong to, and
        1: which chi for that residue is it (i.e. the 1st chi (0), 2nd chi (1) etc).
        A sentinel value of -1 is used for chi that are not real.
        """

        nstacks = rns_inds.shape[0]
        nrotameric_chi_for_res_w_zeros = nrotameric_chi_for_res.clone()
        nrotameric_chi_for_res_w_zeros[nrotameric_chi_for_res < 0] = 0

        # for each stack, how many rotameric chi are there to score?
        nrotameric_chi = torch.sum(nrotameric_chi_for_res_w_zeros, dim=1)

        # what is the largest number of rotameric chi across all stacks?
        max_nrotameric_chi = torch.max(nrotameric_chi)
        nrotameric_chi_for_res_offsets = exclusive_cumsum2d(nrotameric_chi_for_res)

        # the tensor returned by this function
        rotameric_chi_desc = torch.full(
            (nstacks, max_nrotameric_chi, 2), -1, dtype=torch.int32, device=torch_device
        )

        nrotchi_offsets64 = nrotameric_chi_for_res_offsets.type(torch.int64)
        real_res = rns_inds_to_keep != -1
        nz_real_res = nz_rns_inds

        # the subset of the output tensor that are real; e.g. if stack 0
        # has 4 rotameric chi and stack 1 has 5, then the entry
        # rotameric_chi_desc[0,4,:] will be [-1,-1]
        # the "real_chi" tensor is a boolean mask of the chi that are real
        # compare the count from 0..max_nrotameric_chi-1 to the number of chi
        # for the corresponding stack
        real_chi = torch.arange(
            max_nrotameric_chi.item(), dtype=torch.int64, device=torch_device
        ).repeat(nstacks).view((nstacks, max_nrotameric_chi)) < nrotameric_chi.view(
            (-1, 1)
>>>>>>> ac5cb32d
        )
        nz_real_chi = torch.nonzero(real_chi)

<<<<<<< HEAD
        nrotchi_offsets64 = nrotameric_chi_for_res_offsets.type(torch.int64)
        real_res = rns_inds_to_keep != -1
        nz_real_res = nz_rns_inds

        # the subset of the output tensor that are real; e.g. if stack 0
        # has 4 rotameric chi and stack 1 has 5, then the entry
        # rotameric_chi_desc[0,4,:] will be [-1,-1]
        # the "real_chi" tensor is a boolean mask of the chi that are real
        # compare the count from 0..max_nrotameric_chi-1 to the number of chi
        # for the corresponding stack
        real_chi = torch.arange(
            max_nrotameric_chi.item(), dtype=torch.int64, device=torch_device
        ).repeat(nstacks).view((nstacks, max_nrotameric_chi)) < nrotameric_chi.view(
            (-1, 1)
        )
        nz_real_chi = torch.nonzero(real_chi)

=======
>>>>>>> ac5cb32d
        chi_is_first = torch.zeros(
            (rns_inds.shape[0], max_nrotameric_chi),
            dtype=torch.int32,
            device=torch_device,
        )
        chi_is_first[nz_real_res[:, 0], nrotchi_offsets64[real_res]] = 1
        res_for_chi = torch.cumsum(chi_is_first, dim=1) - 1

        rotameric_chi_desc[nz_real_chi[:, 0], nz_real_chi[:, 1], 0] = res_for_chi[
            real_chi
        ].type(torch.int32)
<<<<<<< HEAD

        # 1D array for the real chi of the offset for their residue
        offsets_for_chi = nrotameric_chi_for_res_offsets[
            nz_real_chi[:, 0], res_for_chi[real_chi]
        ]

=======

        # 1D array for the real chi of the offset for their residue
        offsets_for_chi = nrotameric_chi_for_res_offsets[
            nz_real_chi[:, 0], res_for_chi[real_chi]
        ]

>>>>>>> ac5cb32d
        # now, store the per-residue index for each of the rotameric chi
        rotameric_chi_desc[nz_real_chi[:, 0], nz_real_chi[:, 1], 1] = (
            nz_real_chi[:, 1].type(torch.int32) - offsets_for_chi
        )

        return rotameric_chi_desc

    @validate_args
    def _create_semirotameric_chi_descriptors(
        self,
        s_inds: Tensor(torch.int64)[:, :],
        dihedral_offset_for_res: Tensor(torch.int32)[:, :],
        nchi_for_res: Tensor(torch.int32),
        torch_device: torch.device,
    ) -> Tensor(torch.int32)[:, :, 4]:
        # semirotchi_desc[:, :,0] == residue index
        # semirotchi_desc[:, :,1] == semirotchi_dihedral_index res
        # semirotchi_desc[:, :,2] == semirot_table_offset
        # semirotchi_desc[:, :,3] == semirot_table_set (in the range 0-7
        #                            for the 8 semirot aas)

        # s_inds.shape[1] is the number of dunbrack residues
        assert s_inds.shape[1] == dihedral_offset_for_res.shape[1]

        nstacks = s_inds.shape[0]
        real_sres = s_inds != -1
        sres_keep = condense_torch_inds(real_sres, torch_device)
        nz_sres_keep = torch.nonzero(sres_keep != -1)

        semirotameric_chi_desc = torch.full(
            (nstacks, sres_keep.shape[1], 4), -1, dtype=torch.int32, device=torch_device
        )
        semirotameric_chi_desc[:, :, 0] = sres_keep.type(torch.int32)

        # the semirotameric chi is the last chi, so, from the residue's dihedral offset
        # add 2 for the two backbone dihedrals and (the number of chi - 1)
        semirotameric_chi_desc[nz_sres_keep[:, 0], nz_sres_keep[:, 1], 1] = (
            dihedral_offset_for_res[s_inds != -1] + 1 + nchi_for_res[s_inds != -1]
        )
        semirotameric_chi_desc[
            nz_sres_keep[:, 0], nz_sres_keep[:, 1], 2
<<<<<<< HEAD
        ] = self.scoring_db_aux.semirotameric_tableset_offsets[s_inds[s_inds != -1]]
=======
        ] = self.packed_db_aux.semirotameric_tableset_offsets[s_inds[s_inds != -1]]
>>>>>>> ac5cb32d
        semirotameric_chi_desc[nz_sres_keep[:, 0], nz_sres_keep[:, 1], 3] = s_inds[
            s_inds != -1
        ].type(torch.int32)

        return semirotameric_chi_desc<|MERGE_RESOLUTION|>--- conflicted
+++ resolved
@@ -20,7 +20,6 @@
 
 from tmol.database.scoring.dunbrack_libraries import DunbrackRotamerLibrary
 
-<<<<<<< HEAD
 from tmol.utility.tensor.common_operations import (
     exclusive_cumsum1d,
     exclusive_cumsum2d,
@@ -29,8 +28,6 @@
     cat_differently_sized_tensors,
 )
 
-=======
->>>>>>> ac5cb32d
 from tmol.score.common.stack_condense import (
     condense_torch_inds,
     condense_subset,
@@ -39,62 +36,59 @@
     take_values_w_sentineled_index_and_dest,
     take_values_w_sentineled_dest,
 )
-<<<<<<< HEAD
-=======
-
-
-@validate_args
-def exclusive_cumsum1d(inds: Tensor(torch.int32)[:]) -> Tensor(torch.int32)[:]:
-    return torch.cat(
-        (
-            torch.tensor([0], dtype=torch.int32, device=inds.device),
-            torch.cumsum(inds, 0, dtype=torch.int32).narrow(0, 0, inds.shape[0] - 1),
-        )
-    )
-
-
-@validate_args
-def exclusive_cumsum2d(inds: Tensor(torch.int32)[:, :]) -> Tensor(torch.int32)[:, :]:
-    return torch.cat(
-        (
-            torch.zeros((inds.shape[0], 1), dtype=torch.int32, device=inds.device),
-            torch.cumsum(inds, dim=1, dtype=torch.int32)[:, :-1],
-        ),
-        dim=1,
-    )
-
-
-# @validate_args
-def nplus1d_tensor_from_list(
-    tensors: List
-):  # -> Tuple[Tensor, Tensor(torch.long)[:,:], Tensor(torch.long)[:,:]] :
-    assert len(tensors) > 0
-
-    for tensor in tensors:
-        assert len(tensor.shape) == len(tensors[0].shape)
-        assert tensor.dtype == tensors[0].dtype
-        assert tensor.device == tensors[0].device
-
-    max_sizes = [max(t.shape[i] for t in tensors) for i in range(len(tensors[0].shape))]
-    newdimsizes = [len(tensors)] + max_sizes
-
-    newt = torch.zeros(newdimsizes, dtype=tensors[0].dtype, device=tensors[0].device)
-    sizes = torch.zeros(
-        (len(tensors), tensors[0].dim()), dtype=torch.int64, device=tensors[0].device
-    )
-    strides = torch.zeros(
-        (len(tensors), tensors[0].dim()), dtype=torch.int64, device=tensors[0].device
-    )
-
-    for i, t in enumerate(tensors):
-        ti = newt[i, :]
-        for j in range(t.dim()):
-            ti = ti.narrow(j, 0, t.shape[j])
-        ti[:] = t
-        sizes[i, :] = torch.tensor(t.shape, dtype=torch.int64, device=t.device)
-        strides[i, :] = torch.tensor(t.stride(), dtype=torch.int64, device=t.device)
-    return newt, sizes, strides
->>>>>>> ac5cb32d
+
+
+# temp?? @validate_args
+# temp?? def exclusive_cumsum1d(inds: Tensor(torch.int32)[:]) -> Tensor(torch.int32)[:]:
+# temp??     return torch.cat(
+# temp??         (
+# temp??             torch.tensor([0], dtype=torch.int32, device=inds.device),
+# temp??             torch.cumsum(inds, 0, dtype=torch.int32).narrow(0, 0, inds.shape[0] - 1),
+# temp??         )
+# temp??     )
+
+
+# temp?? @validate_args
+# temp?? def exclusive_cumsum2d(inds: Tensor(torch.int32)[:, :]) -> Tensor(torch.int32)[:, :]:
+# temp??     return torch.cat(
+# temp??         (
+# temp??             torch.zeros((inds.shape[0], 1), dtype=torch.int32, device=inds.device),
+# temp??             torch.cumsum(inds, dim=1, dtype=torch.int32)[:, :-1],
+# temp??         ),
+# temp??         dim=1,
+# temp??     )
+
+
+# temp?? # @validate_args
+# temp?? def nplus1d_tensor_from_list(
+# temp??     tensors: List
+# temp?? ):  # -> Tuple[Tensor, Tensor(torch.long)[:,:], Tensor(torch.long)[:,:]] :
+# temp??     assert len(tensors) > 0
+# temp??
+# temp??     for tensor in tensors:
+# temp??         assert len(tensor.shape) == len(tensors[0].shape)
+# temp??         assert tensor.dtype == tensors[0].dtype
+# temp??         assert tensor.device == tensors[0].device
+# temp??
+# temp??     max_sizes = [max(t.shape[i] for t in tensors) for i in range(len(tensors[0].shape))]
+# temp??     newdimsizes = [len(tensors)] + max_sizes
+# temp??
+# temp??     newt = torch.zeros(newdimsizes, dtype=tensors[0].dtype, device=tensors[0].device)
+# temp??     sizes = torch.zeros(
+# temp??         (len(tensors), tensors[0].dim()), dtype=torch.int64, device=tensors[0].device
+# temp??     )
+# temp??     strides = torch.zeros(
+# temp??         (len(tensors), tensors[0].dim()), dtype=torch.int64, device=tensors[0].device
+# temp??     )
+# temp??
+# temp??     for i, t in enumerate(tensors):
+# temp??         ti = newt[i, :]
+# temp??         for j in range(t.dim()):
+# temp??             ti = ti.narrow(j, 0, t.shape[j])
+# temp??         ti[:] = t
+# temp??         sizes[i, :] = torch.tensor(t.shape, dtype=torch.int64, device=t.device)
+# temp??         strides[i, :] = torch.tensor(t.stride(), dtype=torch.int64, device=t.device)
+# temp??     return newt, sizes, strides
 
 
 @attr.s(auto_attribs=True)
@@ -235,13 +229,9 @@
         semirotameric_table_indices = cls._create_semirotameric_indices(dun_database)
         nchi_for_table_set = cls._create_nchi_for_table_set(all_rotlibs, device)
 
-<<<<<<< HEAD
         prob_table_nrots, prob_table_offsets = cls._create_prob_table_offsets(
             all_rotlibs, device
         )
-=======
-        prob_table_offsets = cls._create_prob_table_offsets(all_rotlibs, device)
->>>>>>> ac5cb32d
         p_coeffs, pc_sizes, pc_strides, nlp_coeffs = cls._compute_rotprob_coeffs(
             all_rotlibs, device
         )
@@ -257,7 +247,6 @@
             all_rotlibs, device
         )
 
-<<<<<<< HEAD
         rot_ri2ti, semirot_ri2ti, allchi_ri2ti = cls._create_rotind2tableinds(
             dun_database, device
         )
@@ -266,11 +255,6 @@
             dun_database, device
         )
         all_chi_rotind2tableind_offsets = cls._create_all_chi_rotind2tableind_offsets(
-=======
-        rot_ri2ti, semirot_ri2ti = cls._create_rotind2tableinds(dun_database, device)
-
-        rotind2tableind_offsets = cls._create_rotameric_rotind2tableind_offsets(
->>>>>>> ac5cb32d
             dun_database, device
         )
 
@@ -408,11 +392,7 @@
             dtype=torch.int32,
             device=device,
         )
-<<<<<<< HEAD
         return prob_table_nrots, exclusive_cumsum1d(prob_table_nrots)
-=======
-        return exclusive_cumsum1d(prob_table_nrots)
->>>>>>> ac5cb32d
 
     @classmethod
     def _compute_rotprob_coeffs(cls, all_rotlibs, device):
@@ -522,7 +502,6 @@
 
     @classmethod
     def _create_rotind2tableinds(cls, dun_database, device):
-<<<<<<< HEAD
         """
         rotameric_rotind2tableind: a mapping based on the rotameric chi for a residue
            to the table index for that rotamer; the table index can then be used to
@@ -537,8 +516,7 @@
            can then be used to access the rotamer probability, rotamer chi mean,
            and rotamer sdev tables
         """
-=======
->>>>>>> ac5cb32d
+
         rotameric_rotind2tableind = []
         semirotameric_rotind2tableind = []
         all_chi_rotind2tableind = []
@@ -650,7 +628,6 @@
         )
 
     @classmethod
-<<<<<<< HEAD
     def _create_all_chi_rotind2tableind_offsets(cls, dun_database, device):
         """
         Offsets into the all-chi rotind2tableind table
@@ -671,8 +648,6 @@
         )
 
     @classmethod
-=======
->>>>>>> ac5cb32d
     def _calc_semirot_coeffs(cls, dun_database, device):
         semirotameric_prob_tables = [
             rotlib.nonrotameric_chi_probabilities[i, :, :, :].clone().detach()
@@ -821,17 +796,10 @@
 
         # the "pose" residues are indexed by the info in phi/psi/chi tensors
         nchi_for_pose_res = take_values_w_sentineled_index(
-<<<<<<< HEAD
             self.scoring_db_aux.nchi_for_table_set, rns_inds
         ).type(torch.int64)
         nchi_for_res = take_values_w_sentineled_index(
             self.scoring_db_aux.nchi_for_table_set, rottable_set_for_res64
-=======
-            self.packed_db_aux.nchi_for_table_set, rns_inds
-        ).type(torch.int64)
-        nchi_for_res = take_values_w_sentineled_index(
-            self.packed_db_aux.nchi_for_table_set, rottable_set_for_res64
->>>>>>> ac5cb32d
         )
 
         chi_selected = self._select_chi(chi, nchi_for_pose_res).type(torch.int32)
@@ -874,30 +842,17 @@
 
         nrotameric_chi_for_res = self._get_nrotameric_chi_for_res(nchi_for_res, s_inds)
         rotres2resid = self._find_rotres2resid(r_inds, torch_device)
-<<<<<<< HEAD
 
         db_aux = self.scoring_db_aux
         prob_table_offset_for_rotresidue = self._get_prob_table_offsets_for_rotresidues(
             db_aux, rotres2resid, r_inds
         )
 
-=======
-
-        db_aux = self.packed_db_aux
-        prob_table_offset_for_rotresidue = self._get_prob_table_offsets_for_rotresidues(
-            db_aux, rotres2resid, r_inds
-        )
-
->>>>>>> ac5cb32d
         rotmean_table_offset_for_residue = take_values_w_sentineled_index(
             db_aux.rotameric_meansdev_tableset_offsets, rottable_set_for_res64
         )
         rotind2tableind_offset_for_res = take_values_w_sentineled_index(
-<<<<<<< HEAD
             db_aux.rotameric_chi_rotind2tableind_offsets, rottable_set_for_res64
-=======
-            db_aux.rotind2tableind_offsets, rottable_set_for_res64
->>>>>>> ac5cb32d
         )
 
         rotameric_chi_desc = self._create_rotameric_chi_descriptors(
@@ -1011,7 +966,6 @@
 
         # now take a subset of the chi and condense them
         return condense_subset(chi64, chi64_in_range)
-<<<<<<< HEAD
 
     @validate_args
     def _clone_and_mark_missing_bb_atoms(
@@ -1024,20 +978,6 @@
         return bb_ats
 
     @validate_args
-=======
-
-    @validate_args
-    def _clone_and_mark_missing_bb_atoms(
-        self, bb_ats: Tensor(torch.int32)[:, :, 5], undefined_val: int
-    ) -> Tensor(torch.int32)[:, :, 5]:
-        bb_ats = bb_ats.clone()
-        ats_not_defined = (bb_ats == -1).byte().any(2)
-        nz_not_defined = torch.nonzero(ats_not_defined)
-        bb_ats[nz_not_defined[:, 0], nz_not_defined[:, 1], :] = undefined_val
-        return bb_ats
-
-    @validate_args
->>>>>>> ac5cb32d
     def _calc_ndihe_for_res(
         self, nchi_for_res: Tensor(torch.int32)[:, :], torch_device: torch.device
     ) -> Tensor(torch.int32)[:, :]:
@@ -1129,7 +1069,6 @@
             torch.int32
         )
         return rotres2resid
-<<<<<<< HEAD
 
     @validate_args
     def _get_prob_table_offsets_for_rotresidues(
@@ -1172,49 +1111,6 @@
         # the tensor returned by this function
         rotameric_chi_desc = torch.full(
             (nstacks, max_nrotameric_chi, 2), -1, dtype=torch.int32, device=torch_device
-=======
-
-    @validate_args
-    def _get_prob_table_offsets_for_rotresidues(
-        self,
-        db_aux: PackedDunbrackDatabaseAux,
-        rotres2resid: Tensor(torch.int32)[:, :],
-        r_inds: Tensor(torch.int64)[:, :],
-    ) -> Tensor(torch.int32):
-        return take_values_w_sentineled_index_and_dest(
-            db_aux.rotameric_prob_tableset_offsets, r_inds, rotres2resid
-        )
-
-    @validate_args
-    def _create_rotameric_chi_descriptors(
-        self,
-        nrotameric_chi_for_res: Tensor(torch.int32)[:, :],
-        rns_inds: Tensor(torch.int64)[:, :],
-        rns_inds_to_keep: Tensor(torch.int64)[:, :],
-        nz_rns_inds: Tensor(torch.int64)[:, :],
-        rotres2resid: Tensor(torch.int32)[:, :],
-        torch_device: torch.device,
-    ) -> Tensor(torch.int32)[:, :, 2]:
-        """Create the array that says for each of the rotameric chi
-        0: what (dunbrack) residue (i.e. not Pose residue) does it belong to, and
-        1: which chi for that residue is it (i.e. the 1st chi (0), 2nd chi (1) etc).
-        A sentinel value of -1 is used for chi that are not real.
-        """
-
-        nstacks = rns_inds.shape[0]
-        nrotameric_chi_for_res_w_zeros = nrotameric_chi_for_res.clone()
-        nrotameric_chi_for_res_w_zeros[nrotameric_chi_for_res < 0] = 0
-
-        # for each stack, how many rotameric chi are there to score?
-        nrotameric_chi = torch.sum(nrotameric_chi_for_res_w_zeros, dim=1)
-
-        # what is the largest number of rotameric chi across all stacks?
-        max_nrotameric_chi = torch.max(nrotameric_chi)
-        nrotameric_chi_for_res_offsets = exclusive_cumsum2d(nrotameric_chi_for_res)
-
-        # the tensor returned by this function
-        rotameric_chi_desc = torch.full(
-            (nstacks, max_nrotameric_chi, 2), -1, dtype=torch.int32, device=torch_device
         )
 
         nrotchi_offsets64 = nrotameric_chi_for_res_offsets.type(torch.int64)
@@ -1231,30 +1127,9 @@
             max_nrotameric_chi.item(), dtype=torch.int64, device=torch_device
         ).repeat(nstacks).view((nstacks, max_nrotameric_chi)) < nrotameric_chi.view(
             (-1, 1)
->>>>>>> ac5cb32d
         )
         nz_real_chi = torch.nonzero(real_chi)
 
-<<<<<<< HEAD
-        nrotchi_offsets64 = nrotameric_chi_for_res_offsets.type(torch.int64)
-        real_res = rns_inds_to_keep != -1
-        nz_real_res = nz_rns_inds
-
-        # the subset of the output tensor that are real; e.g. if stack 0
-        # has 4 rotameric chi and stack 1 has 5, then the entry
-        # rotameric_chi_desc[0,4,:] will be [-1,-1]
-        # the "real_chi" tensor is a boolean mask of the chi that are real
-        # compare the count from 0..max_nrotameric_chi-1 to the number of chi
-        # for the corresponding stack
-        real_chi = torch.arange(
-            max_nrotameric_chi.item(), dtype=torch.int64, device=torch_device
-        ).repeat(nstacks).view((nstacks, max_nrotameric_chi)) < nrotameric_chi.view(
-            (-1, 1)
-        )
-        nz_real_chi = torch.nonzero(real_chi)
-
-=======
->>>>>>> ac5cb32d
         chi_is_first = torch.zeros(
             (rns_inds.shape[0], max_nrotameric_chi),
             dtype=torch.int32,
@@ -1266,21 +1141,12 @@
         rotameric_chi_desc[nz_real_chi[:, 0], nz_real_chi[:, 1], 0] = res_for_chi[
             real_chi
         ].type(torch.int32)
-<<<<<<< HEAD
 
         # 1D array for the real chi of the offset for their residue
         offsets_for_chi = nrotameric_chi_for_res_offsets[
             nz_real_chi[:, 0], res_for_chi[real_chi]
         ]
 
-=======
-
-        # 1D array for the real chi of the offset for their residue
-        offsets_for_chi = nrotameric_chi_for_res_offsets[
-            nz_real_chi[:, 0], res_for_chi[real_chi]
-        ]
-
->>>>>>> ac5cb32d
         # now, store the per-residue index for each of the rotameric chi
         rotameric_chi_desc[nz_real_chi[:, 0], nz_real_chi[:, 1], 1] = (
             nz_real_chi[:, 1].type(torch.int32) - offsets_for_chi
@@ -1322,11 +1188,7 @@
         )
         semirotameric_chi_desc[
             nz_sres_keep[:, 0], nz_sres_keep[:, 1], 2
-<<<<<<< HEAD
         ] = self.scoring_db_aux.semirotameric_tableset_offsets[s_inds[s_inds != -1]]
-=======
-        ] = self.packed_db_aux.semirotameric_tableset_offsets[s_inds[s_inds != -1]]
->>>>>>> ac5cb32d
         semirotameric_chi_desc[nz_sres_keep[:, 0], nz_sres_keep[:, 1], 3] = s_inds[
             s_inds != -1
         ].type(torch.int32)
