import attr
import cattr

import numpy
import pandas
import torch

import toolz.functoolz
import itertools

from typing import List, Tuple

from tmol.types.array import NDArray
from tmol.types.torch import Tensor
from tmol.types.tensor import TensorGroup
from tmol.types.attrs import ValidateAttrs, ConvertAttrs
from tmol.types.functional import validate_args

from tmol.numeric.bspline import BSplineInterpolation

from tmol.database.scoring.dunbrack_libraries import DunbrackRotamerLibrary

from tmol.score.common.stack_condense import (
    condense_torch_inds,
    condense_subset,
<<<<<<< HEAD
    take_values_w_sentineled_index,
    take_values_w_sentineled_index_and_dest,
=======
    take_condensed_3d_subset,
    take_values_w_sentineled_index,
    take_values_w_sentineled_index_and_dest,
    take_values_w_sentineled_dest,
>>>>>>> 095939b4
)


@validate_args
def exclusive_cumsum1d(inds: Tensor(torch.int32)[:]) -> Tensor(torch.int32)[:]:
    return torch.cat(
        (
            torch.tensor([0], dtype=torch.int32, device=inds.device),
            torch.cumsum(inds, 0, dtype=torch.int32).narrow(0, 0, inds.shape[0] - 1),
        )
    )


@validate_args
def exclusive_cumsum2d(inds: Tensor(torch.int32)[:, :]) -> Tensor(torch.int32)[:, :]:
    return torch.cat(
        (
            torch.zeros((inds.shape[0], 1), dtype=torch.int32, device=inds.device),
            torch.cumsum(inds, dim=1, dtype=torch.int32)[:, :-1],
        ),
        dim=1,
    )
<<<<<<< HEAD


def print_row_numbered_tensor(tensor):
    if len(tensor.shape) == 1:
        print(
            torch.cat(
                (
                    torch.arange(tensor.shape[0], dtype=tensor.dtype).reshape(-1, 1),
                    tensor.reshape(-1, 1),
                ),
                1,
            )
        )
    else:
        print(
            torch.cat(
                (
                    torch.arange(tensor.shape[0], dtype=tensor.dtype).reshape(-1, 1),
                    tensor,
                ),
                1,
            )
        )
=======
>>>>>>> 095939b4


# @validate_args
def nplus1d_tensor_from_list(
    tensors: List
):  # -> Tuple[Tensor, Tensor(torch.long)[:,:], Tensor(torch.long)[:,:]] :
    assert len(tensors) > 0

    for tensor in tensors:
        assert len(tensor.shape) == len(tensors[0].shape)
        assert tensor.dtype == tensors[0].dtype
        assert tensor.device == tensors[0].device

    max_sizes = [max(t.shape[i] for t in tensors) for i in range(len(tensors[0].shape))]
    newdimsizes = [len(tensors)] + max_sizes

    newt = torch.zeros(newdimsizes, dtype=tensors[0].dtype, device=tensors[0].device)
    sizes = torch.zeros(
        (len(tensors), tensors[0].dim()), dtype=torch.int64, device=tensors[0].device
    )
    strides = torch.zeros(
        (len(tensors), tensors[0].dim()), dtype=torch.int64, device=tensors[0].device
    )

    for i, t in enumerate(tensors):
        ti = newt[i, :]
        for j in range(t.dim()):
            ti = ti.narrow(j, 0, t.shape[j])
        ti[:] = t
        sizes[i, :] = torch.tensor(t.shape, dtype=torch.int64, device=t.device)
        strides[i, :] = torch.tensor(t.stride(), dtype=torch.int64, device=t.device)
    return newt, sizes, strides


@attr.s(auto_attribs=True)
class DunbrackParams(TensorGroup):
    ndihe_for_res: Tensor(torch.int32)[:, :]
    dihedral_offset_for_res: Tensor(torch.int32)[:, :]  # prev dihedral_offsets
    dihedral_atom_inds: Tensor(torch.int32)[:, :, 4]  # prev dihedral_atom_indices
    rottable_set_for_res: Tensor(torch.int32)[:, :]
    nchi_for_res: Tensor(torch.int32)[:, :]
    nrotameric_chi_for_res: Tensor(torch.int32)[:, :]  # ??needed??
    rotres2resid: Tensor(torch.int32)[:, :]
    prob_table_offset_for_rotresidue: Tensor(torch.int32)[:, :]
    rotmean_table_offset_for_residue: Tensor(torch.int32)[:, :]
    rotind2tableind_offset_for_res: Tensor(torch.int32)[:, :]
    rotameric_chi_desc: Tensor(torch.int32)[:, :, 2]
    semirotameric_chi_desc: Tensor(torch.int32)[:, :, 4]


@attr.s(auto_attribs=True)
class DunbrackScratch(TensorGroup):
    dihedrals: Tensor(torch.float)[:, :]
    ddihe_dxyz: Tensor(torch.float)[:, :, 4, 3]
    rotameric_rottable_assignment: Tensor(torch.int32)[:, :]
    semirotameric_rottable_assignment: Tensor(torch.int32)[:, :]


# the rama database on the device
@attr.s(auto_attribs=True, slots=True, frozen=True)
class PackedDunbrackDatabase(ConvertAttrs):

    rotameric_prob_tables: Tensor(torch.float)[:, :, :]
    rotameric_neglnprob_tables: Tensor(torch.float)[:, :, :]
    rotprob_table_sizes: Tensor(torch.long)[:, 2]
    rotprob_table_strides: Tensor(torch.long)[:, 2]
    rotameric_mean_tables: Tensor(torch.float)[:, :, :]
    rotameric_sdev_tables: Tensor(torch.float)[:, :, :]
    rotmean_table_sizes: Tensor(torch.long)[:, 2]
    rotmean_table_strides: Tensor(torch.long)[:, 2]

    rotameric_bb_start: Tensor(torch.float)[:, :]
    rotameric_bb_step: Tensor(torch.float)[:, :]
    rotameric_bb_periodicity: Tensor(torch.float)[:, :]

    rotameric_rotind2tableind: Tensor(torch.int32)[:]
    semirotameric_rotind2tableind: Tensor(torch.int32)[:]

    semirotameric_tables: Tensor(torch.float)[:, :, :, :]
    semirot_table_sizes: Tensor(torch.long)[:, 3]
    semirot_table_strides: Tensor(torch.long)[:, 3]
    semirot_start: Tensor(torch.float)[:, :]
    semirot_step: Tensor(torch.float)[:, :]
    semirot_periodicity: Tensor(torch.float)[:, :]


@attr.s(auto_attribs=True, slots=True, frozen=True)
class PackedDunbrackDatabaseAux(ConvertAttrs):
    rotameric_prob_tableset_offsets: Tensor(torch.int32)[:]
    rotameric_meansdev_tableset_offsets: Tensor(torch.int32)[:]
    nchi_for_table_set: Tensor(torch.int32)[:]
    rotind2tableind_offsets: Tensor(torch.int32)[:]
    semirotameric_tableset_offsets: Tensor(torch.int32)[:]


@attr.s(frozen=True, slots=True, auto_attribs=True)
class DunbrackParamResolver(ValidateAttrs):
    _from_dun_db_cache = {}

    # These live on the device
    packed_db: PackedDunbrackDatabase
    packed_db_aux: PackedDunbrackDatabaseAux

    # This will live on the CPU
    all_table_indices: pandas.DataFrame
    rotameric_table_indices: pandas.DataFrame
    semirotameric_table_indices: pandas.DataFrame

    device: torch.device

    @classmethod
    @validate_args
    @toolz.functoolz.memoize(
        cache=_from_dun_db_cache,
        key=lambda args, kwargs: (args[1], args[2].type, args[2].index),
    )
    def from_database(cls, dun_database: DunbrackRotamerLibrary, device: torch.device):
        all_rotlibs = [
            rotlib
            for rotlib in itertools.chain(
                dun_database.rotameric_libraries, dun_database.semi_rotameric_libraries
            )
        ]

        all_table_indices = cls._create_all_table_indices(
            [x.table_name for x in all_rotlibs], dun_database.dun_lookup
        )
        rotameric_table_indices = cls._create_rotameric_indices(dun_database)
        semirotameric_table_indices = cls._create_semirotameric_indices(dun_database)
        nchi_for_table_set = cls._create_nchi_for_table_set(all_rotlibs, device)

        prob_table_offsets = cls._create_prob_table_offsets(all_rotlibs, device)
        p_coeffs, pc_sizes, pc_strides, nlp_coeffs = cls._compute_rotprob_coeffs(
            all_rotlibs, device
        )

        rotameric_mean_offsets = cls._create_rot_mean_offsets(all_rotlibs, device)

        mean_coeffs, mc_sizes, mc_strides = cls._calculate_rot_mean_coeffs(
            all_rotlibs, device
        )
        sdev_coeffs = cls._calculate_rot_sdev_coeffs(all_rotlibs, device)

        rot_bb_start, rot_bb_step, rot_bb_per = cls._create_rot_periodicities(
            all_rotlibs, device
        )

        rot_ri2ti, semirot_ri2ti = cls._create_rotind2tableinds(dun_database, device)

        rotind2tableind_offsets = cls._create_rotameric_rotind2tableind_offsets(
            dun_database, device
        )

        sr_coeffs, sr_sizes, sr_strides = cls._calc_semirot_coeffs(dun_database, device)

        sr_start, sr_step, sr_periodicity = cls._create_semirot_periodicity(
            dun_database, device
        )
        sr_tableset_offsets = cls._create_semirot_offsets(dun_database, device)

        packed_db = PackedDunbrackDatabase(
            rotameric_prob_tables=p_coeffs,
            rotameric_neglnprob_tables=nlp_coeffs,
            rotprob_table_sizes=pc_sizes,
            rotprob_table_strides=pc_strides,
            rotameric_mean_tables=mean_coeffs,
            rotameric_sdev_tables=sdev_coeffs,
            rotmean_table_sizes=mc_sizes,
            rotmean_table_strides=mc_strides,
            rotameric_bb_start=rot_bb_start,
            rotameric_bb_step=rot_bb_step,
            rotameric_bb_periodicity=rot_bb_per,
            rotameric_rotind2tableind=rot_ri2ti,
            semirotameric_rotind2tableind=semirot_ri2ti,
            semirotameric_tables=sr_coeffs,
            semirot_table_sizes=sr_sizes,
            semirot_table_strides=sr_strides,
            semirot_start=sr_start,
            semirot_step=sr_step,
            semirot_periodicity=sr_periodicity,
        )
        packed_db_aux = PackedDunbrackDatabaseAux(
            rotameric_prob_tableset_offsets=prob_table_offsets,
            rotameric_meansdev_tableset_offsets=rotameric_mean_offsets,
            nchi_for_table_set=nchi_for_table_set,
            rotind2tableind_offsets=rotind2tableind_offsets,
            semirotameric_tableset_offsets=sr_tableset_offsets,
        )

        return cls(
            packed_db=packed_db,
            packed_db_aux=packed_db_aux,
            all_table_indices=all_table_indices,
            rotameric_table_indices=rotameric_table_indices,
            semirotameric_table_indices=semirotameric_table_indices,
            device=device,
        )

    @classmethod
    def _create_all_table_indices(cls, all_table_names, dun_lookup):
        # all_table_names = [x.table_name for x in all_rotlibs]
        all_table_lookup = pandas.DataFrame.from_records(
            cattr.unstructure(dun_lookup)
        ).set_index("residue_name")
        dun_indices = pandas.Index(all_table_names)
        all_table_lookup.dun_table_name = dun_indices.get_indexer(
            all_table_lookup.dun_table_name
        )
        return all_table_lookup

    @classmethod
    def _create_rotameric_indices(cls, dun_database):
        rotameric_table_names = [x.table_name for x in dun_database.rotameric_libraries]
        rotameric_table_lookup = pandas.DataFrame.from_records(
            cattr.unstructure(dun_database.dun_lookup)
        ).set_index("residue_name")
        indices = pandas.Index(rotameric_table_names)
        rotameric_table_lookup.dun_table_name = indices.get_indexer(
            rotameric_table_lookup.dun_table_name
        )
        return rotameric_table_lookup

    @classmethod
    def _create_semirotameric_indices(cls, dun_database):
        semirotameric_table_names = [
            x.table_name for x in dun_database.semi_rotameric_libraries
        ]
        semirotameric_table_lookup = pandas.DataFrame.from_records(
            cattr.unstructure(dun_database.dun_lookup)
        ).set_index("residue_name")
        indices = pandas.Index(semirotameric_table_names)
        semirotameric_table_lookup.dun_table_name = indices.get_indexer(
            semirotameric_table_lookup.dun_table_name
        )
        return semirotameric_table_lookup

    @classmethod
    def _create_nchi_for_table_set(cls, all_rotlibs, device):
        return torch.tensor(
            [rotlib.rotameric_data.rotamers.shape[1] for rotlib in all_rotlibs],
            dtype=torch.int32,
            device=device,
        )

    @classmethod
    def _create_prob_table_offsets(cls, all_rotlibs, device):
        prob_table_nrots = torch.tensor(
            [
                rotlib.rotameric_data.rotamer_probabilities.shape[0]
                for rotlib in all_rotlibs
            ],
            dtype=torch.int32,
            device=device,
        )
        return exclusive_cumsum1d(prob_table_nrots)

    @classmethod
    def _compute_rotprob_coeffs(cls, all_rotlibs, device):
        rotameric_prob_tables = [
            rotlib.rotameric_data.rotamer_probabilities[i, :, :].clone().detach()
            for rotlib in all_rotlibs
            for i in range(rotlib.rotameric_data.rotamer_probabilities.shape[0])
        ]
        for table in rotameric_prob_tables:
            table[table == 0] = 1e-6
        rotameric_neglnprob_tables = [
            -1 * torch.log(table) for table in rotameric_prob_tables
        ]

        prob_coeffs = [
            BSplineInterpolation.from_coordinates(t).coeffs.to(device)
            for t in rotameric_prob_tables
        ]
        prob_coeffs, prob_coeffs_sizes, prob_coeffs_strides = nplus1d_tensor_from_list(
            prob_coeffs
        )

        neglnprob_coeffs = [
            BSplineInterpolation.from_coordinates(t).coeffs.to(device)
            for t in rotameric_neglnprob_tables
        ]
        neglnprob_coeffs, _, _2 = nplus1d_tensor_from_list(neglnprob_coeffs)
        return prob_coeffs, prob_coeffs_sizes, prob_coeffs_strides, neglnprob_coeffs

    @classmethod
    def _create_rot_mean_offsets(cls, all_rotlibs, device):
        mean_table_n_entries = [0] + [
            rotlib.rotameric_data.rotamer_means.shape[0]
            * rotlib.rotameric_data.rotamer_means.shape[3]
            for rotlib in all_rotlibs
        ][:-1]
        return torch.cumsum(
            torch.tensor(mean_table_n_entries, dtype=torch.int32, device=device), 0
        )

    @classmethod
    def _calculate_rot_mean_coeffs(cls, all_rotlibs, device):
        rotameric_mean_tables = [
            rotlib.rotameric_data.rotamer_means[i, :, :, j].clone().detach()
            for rotlib in all_rotlibs
            for i in range(rotlib.rotameric_data.rotamer_means.shape[0])
            for j in range(rotlib.rotameric_data.rotamer_means.shape[3])
        ]

        # if the mean is near -180, wrap it towards +180
        for x in rotameric_mean_tables:
            x[x < -120] = x[x < -120] + 360
            x *= numpy.pi / 180

        mean_coeffs = [
            BSplineInterpolation.from_coordinates(t).coeffs.to(device)
            for t in rotameric_mean_tables
        ]
        mean_coeffs, mean_coeffs_sizes, mean_coeffs_strides = nplus1d_tensor_from_list(
            mean_coeffs
        )

        return mean_coeffs, mean_coeffs_sizes, mean_coeffs_strides

    @classmethod
    def _calculate_rot_sdev_coeffs(cls, all_rotlibs, device):
        rotameric_sdev_tables = [
            rotlib.rotameric_data.rotamer_stdvs[i, :, :, j].clone().detach()
            * numpy.pi
            / 180
            for rotlib in all_rotlibs
            for i in range(rotlib.rotameric_data.rotamer_stdvs.shape[0])
            for j in range(rotlib.rotameric_data.rotamer_stdvs.shape[3])
        ]

        sdev_coeffs = [
            BSplineInterpolation.from_coordinates(t).coeffs.to(device)
            for t in rotameric_sdev_tables
        ]
        sdev_coeffs, _, _2 = nplus1d_tensor_from_list(sdev_coeffs)
        return sdev_coeffs

    @classmethod
    def _create_rot_periodicities(cls, all_rotlibs, device):
        rotameric_bb_start = torch.tensor(
            [
                list(rotlib.rotameric_data.backbone_dihedral_start)
                for rotlib in all_rotlibs
            ],
            dtype=torch.float,
            device=device,
        )
        rotameric_bb_start *= numpy.pi / 180
        rotameric_bb_step = torch.tensor(
            [
                list(rotlib.rotameric_data.backbone_dihedral_step)
                for rotlib in all_rotlibs
            ],
            dtype=torch.float,
            device=device,
        )
        rotameric_bb_step *= numpy.pi / 180
        rotameric_bb_periodicity = (
            rotameric_bb_step.new_ones(rotameric_bb_step.shape) * 2 * numpy.pi
        )
        return rotameric_bb_start, rotameric_bb_step, rotameric_bb_periodicity

    @classmethod
    def _create_rotind2tableinds(cls, dun_database, device):
        rotameric_rotind2tableind = []
        semirotameric_rotind2tableind = []
        ntablerots = [0]
        for rotlib in dun_database.rotameric_libraries:
            rotamers = rotlib.rotameric_data.rotamers
            exponents = [x for x in range(rotamers.shape[1])]
            exponents.reverse()
            exponents = torch.tensor(exponents, dtype=torch.int32)
            prods = torch.pow(3, exponents)
            rotinds = torch.sum((rotamers - 1) * prods, 1)
            ri2ti = -1 * torch.ones([3 ** rotamers.shape[1]], dtype=torch.int32)
            ri2ti[rotinds] = torch.arange(rotamers.shape[0], dtype=torch.int32)

            if (
                len(rotlib.rotameric_data.rotamer_alias.shape) == 2
                and rotlib.rotameric_data.rotamer_alias.shape[0] > 0
            ):
                orig_rotids = (
                    rotlib.rotameric_data.rotamer_alias[:, 0 : rotamers.shape[1]]
                    .clone()
                    .detach()
                )
                alt_rotids = (
                    rotlib.rotameric_data.rotamer_alias[:, rotamers.shape[1] :]
                    .clone()
                    .detach()
                )
                orig_inds = torch.sum((orig_rotids - 1) * prods, 1)
                alt_inds = torch.sum((alt_rotids - 1) * prods, 1)
                ri2ti[orig_inds.type(torch.long)] = ri2ti[alt_inds.type(torch.long)]

            rotameric_rotind2tableind.extend(list(ri2ti))
            semirotameric_rotind2tableind.extend([0] * len(ri2ti))
            ntablerots.append(rotinds.shape[0])

        for rotlib in dun_database.semi_rotameric_libraries:
            rotameric_rotamers = rotlib.rotameric_data.rotamers
            semirotameric_rotamers = rotlib.rotameric_chi_rotamers
            exponents = [x for x in range(semirotameric_rotamers.shape[1])]
            exponents.reverse()
            exponents = torch.tensor(exponents, dtype=torch.int32)
            prods = torch.pow(3, exponents)
            rotinds = torch.sum((semirotameric_rotamers - 1) * prods, 1)
            sr_ri2ti = -1 * torch.ones(
                [3 ** semirotameric_rotamers.shape[1]], dtype=torch.int32
            )
            sr_ri2ti[rotinds] = torch.arange(
                semirotameric_rotamers.shape[0], dtype=torch.int32
            )
            semirotameric_rotind2tableind.extend(list(sr_ri2ti))

            # OK: this code assumes that a) for the rotameric data, all combinations
            # of rotameric-chi rotamers + binned-non-rotameric-chi are defined
            # (an assumption not needed for rotameric residues) so that
            # 3^(n-rotameric-chi) divides n-rotameric-rotamers cleanly , and
            # b) the rotamers stored in the rotameric_data are in sorted order

            r_ri2ti = -1 * torch.ones(
                [3 ** semirotameric_rotamers.shape[1]], dtype=torch.int32
            )
            n_nonrotameric_chi_rotamers = (
                rotameric_rotamers.shape[0] / 3 ** semirotameric_rotamers.shape[1]
            )
            r_ri2ti[rotinds] = n_nonrotameric_chi_rotamers * torch.arange(
                semirotameric_rotamers.shape[0], dtype=torch.int32
            )
            rotameric_rotind2tableind.extend(list(r_ri2ti))

        rotameric_rotind2tableind = torch.tensor(
            rotameric_rotind2tableind, dtype=torch.int32, device=device
        ).reshape((-1,))

        semirotameric_rotind2tableind = torch.tensor(
            semirotameric_rotind2tableind, dtype=torch.int32, device=device
        ).reshape((-1,))
        return rotameric_rotind2tableind, semirotameric_rotind2tableind

    @classmethod
    def _create_rotameric_rotind2tableind_offsets(cls, dun_database, device):
        rotamer_sets = [
            rotlib.rotameric_data.rotamers
            for rotlib in dun_database.rotameric_libraries
        ] + [
            rotlib.rotameric_chi_rotamers
            for rotlib in dun_database.semi_rotameric_libraries
        ]

        # same for both rotameric and semi-rotameric rotind2tableind tables
        return torch.cumsum(
            torch.tensor(
                [0] + [3 ** rotamers.shape[1] for rotamers in rotamer_sets][:-1],
                dtype=torch.int32,
                device=device,
            ),
            0,
        )

    @classmethod
    def _calc_semirot_coeffs(cls, dun_database, device):
        semirotameric_prob_tables = [
            rotlib.nonrotameric_chi_probabilities[i, :, :, :].clone().detach()
            for rotlib in dun_database.semi_rotameric_libraries
            for i in range(rotlib.nonrotameric_chi_probabilities.shape[0])
        ]
        # these aren't used for rotamer building, so we'll just use this for
        # the neglnprobs
        for table in semirotameric_prob_tables:
            table[table == 0] = 1e-6
            table[:] = -1 * torch.log(table)

        semirot_coeffs = [
            BSplineInterpolation.from_coordinates(t).coeffs.to(device)
            for t in semirotameric_prob_tables
        ]
        return nplus1d_tensor_from_list(semirot_coeffs)

    @classmethod
    def _create_semirot_periodicity(cls, dun_database, device):
        semirot_start = torch.zeros(
            (len(dun_database.semi_rotameric_libraries), 3),
            dtype=torch.float,
            device=device,
        )
        semirot_start[:, 0] = -1 * numpy.pi
        semirot_start[:, 1] = -1 * numpy.pi
        semirot_start[:, 2] = (
            torch.tensor(
                [x.non_rot_chi_start for x in dun_database.semi_rotameric_libraries],
                dtype=torch.float,
                device=device,
            )
            * numpy.pi
            / 180
        )

        semirot_step = torch.zeros(
            (len(dun_database.semi_rotameric_libraries), 3),
            dtype=torch.float,
            device=device,
        )
        semirot_step[:, 0] = 10 * numpy.pi / 180
        semirot_step[:, 1] = 10 * numpy.pi / 180
        semirot_step[:, 2] = (
            torch.tensor(
                [x.non_rot_chi_step for x in dun_database.semi_rotameric_libraries],
                dtype=torch.float,
                device=device,
            )
            * numpy.pi
            / 180
        )

        semirot_periodicity = torch.zeros(
            (len(dun_database.semi_rotameric_libraries), 3),
            dtype=torch.float,
            device=device,
        )
        semirot_periodicity[:, 0] = 2 * numpy.pi
        semirot_periodicity[:, 1] = 2 * numpy.pi
        semirot_periodicity[:, 2] = (
            torch.tensor(
                [x.non_rot_chi_period for x in dun_database.semi_rotameric_libraries],
                dtype=torch.float,
                device=device,
            )
            * numpy.pi
            / 180
        )
        return semirot_start, semirot_step, semirot_periodicity

    @classmethod
    def _create_semirot_offsets(cls, dun_database, device):
        nsemirot_rotamers = [0] + [
            rotlib.nonrotameric_chi_probabilities.shape[0]
            for rotlib in dun_database.semi_rotameric_libraries
        ][:-1]
        return torch.cumsum(
            torch.tensor(nsemirot_rotamers, dtype=torch.int32, device=device), 0
        )

    # @validate_args
    def resolve_dunbrack_parameters(
        self,
        res_names: NDArray(object)[:, :],
        phi: Tensor(torch.int32)[:, :, 5],
        psi: Tensor(torch.int32)[:, :, 5],
        chi: Tensor(torch.int32)[:, :, 6],
        torch_device: torch.device,
    ) -> DunbrackParams:

        nstacks = res_names.shape[0]
        assert phi.shape[0] == nstacks
        assert psi.shape[0] == nstacks
        assert chi.shape[0] == nstacks

<<<<<<< HEAD
        rns_inds, r_inds, s_inds = self.resolve_dun_indices(res_names, torch_device)
=======
        # rns_inds: the table indices for the pose residues
        #           (both Rotameric aNd Semirotameric) that
        #           will be scored by the dunbrack library,
        #           with a sentinel of -1 for pose residues
        #           that will not be scored
        # r_inds: the table indices for the rotameric res
        # s_inds: the table indices for the semirotameric res
        rns_inds, r_inds, s_inds = self._resolve_dun_indices(res_names, torch_device)

        rns_inds_real = rns_inds != -1

        # rns_inds_to_keep: the condensed pose-residue-indices
        # nz_rns_inds: the result of calling torch.nonzero (nz) on the
        #              non-sentineled entries in the condensed
        #              rns-residues stack; i.e. the indices of entries
        #              in a condensed stack that should be written
        #              to.
        #              This tensor will let us condense other data,
        #              e.g. chi/phi/psi, which enters this function
        #              not condensed.
        rns_inds_to_keep = condense_torch_inds(rns_inds_real, torch_device)
        nz_rns_inds = torch.nonzero(rns_inds_to_keep != -1)

        # rottable_set_for_res64 represents the table indices of residues
        # that will be scored by the dunbrack library; we will hold on to
        # `rns_inds` as these are the indices of the pose-residues
        rottable_set_for_res64 = take_values_w_sentineled_dest(
            rns_inds, rns_inds_real, rns_inds_to_keep
        )
        rottable_set_for_res = rottable_set_for_res64.type(torch.int32)
>>>>>>> 095939b4

        rns_inds_to_keep = condense_torch_inds(rns_inds != -1, torch_device)
        nz_rns_inds = torch.nonzero(rns_inds_to_keep != -1)

        # rottable_set_for_res64 represents the table indices of residues
        # that will be scored by the dunbrack library; we will hold on to
        # `rns_inds` as these are the indices of the pose-residues

        rottable_set_for_res64 = self.take_dun_table_index_subset(
            rns_inds, rns_inds_to_keep, rns_inds
        )
        rottable_set_for_res = rottable_set_for_res64.type(torch.int32)

        # the "pose" residues are indexed by the info in phi/psi/chi tensors
        nchi_for_pose_res = take_values_w_sentineled_index(
            self.packed_db_aux.nchi_for_table_set, rns_inds
        ).type(torch.int64)
        nchi_for_res = take_values_w_sentineled_index(
            self.packed_db_aux.nchi_for_table_set, rottable_set_for_res64
        )

<<<<<<< HEAD
        chi_selected = self.select_chi(chi, nchi_for_pose_res).type(torch.int32)

        phi = self.clone_and_mark_missing_bb_atoms(phi, -1)
        psi = self.clone_and_mark_missing_bb_atoms(psi, -2)

        phi_wanted = self.wanted_bb_dihedrals(phi, rns_inds_to_keep, nz_rns_inds)
        psi_wanted = self.wanted_bb_dihedrals(psi, rns_inds_to_keep, nz_rns_inds)
=======
        chi_selected = self._select_chi(chi, nchi_for_pose_res).type(torch.int32)

        phi = self._clone_and_mark_missing_bb_atoms(phi, -1)
        psi = self._clone_and_mark_missing_bb_atoms(psi, -2)

        phi_wanted = take_condensed_3d_subset(
            phi[:, :, 1:], rns_inds_to_keep, nz_rns_inds
        )
        psi_wanted = take_condensed_3d_subset(
            psi[:, :, 1:], rns_inds_to_keep, nz_rns_inds
        )
>>>>>>> 095939b4

        # ok, at this point a subset of the residues in the Pose are
        # going to be scored by the dunbrack score. This subset
        # is what we're going to consider when we talk about "residues"
        # by index. So, e.g., if the first residue to be scored is
        # pose-residue 1, then we'll treat that as dunbrack-residue 0.
        # So we need to remap pose-residue indices into
        # dunbrack-residue indices. With that restricted subset, we'll
        # talk about which residues are rotameric and which residues
        # are semi-rotameric.

<<<<<<< HEAD
        r_inds = self.take_dun_table_index_subset(rns_inds, rns_inds_to_keep, r_inds)
        s_inds = self.take_dun_table_index_subset(rns_inds, rns_inds_to_keep, s_inds)

        ndihe_for_res = self.calc_ndihe_for_res(nchi_for_res, torch_device)
        dihedral_offset_for_res = exclusive_cumsum2d(ndihe_for_res)

        dihedral_atom_inds = self.merge_dihedral_atom_indices(
=======
        r_inds = take_values_w_sentineled_dest(r_inds, rns_inds_real, rns_inds_to_keep)
        s_inds = take_values_w_sentineled_dest(s_inds, rns_inds_real, rns_inds_to_keep)

        ndihe_for_res = self._calc_ndihe_for_res(nchi_for_res, torch_device)
        dihedral_offset_for_res = exclusive_cumsum2d(ndihe_for_res)

        dihedral_atom_inds = self._merge_dihedral_atom_indices(
>>>>>>> 095939b4
            ndihe_for_res,
            dihedral_offset_for_res,
            nchi_for_res,
            phi_wanted,
            psi_wanted,
            chi_selected,
            torch_device,
        )

<<<<<<< HEAD
        nrotameric_chi_for_res = self.get_nrotameric_chi_for_res(nchi_for_res, s_inds)
        rotres2resid = self.find_rotres2resid(r_inds, torch_device)

        db_aux = self.packed_db_aux
        prob_table_offset_for_rotresidue = self.get_prob_table_offsets_for_rotresidues(
=======
        nrotameric_chi_for_res = self._get_nrotameric_chi_for_res(nchi_for_res, s_inds)
        rotres2resid = self._find_rotres2resid(r_inds, torch_device)

        db_aux = self.packed_db_aux
        prob_table_offset_for_rotresidue = self._get_prob_table_offsets_for_rotresidues(
>>>>>>> 095939b4
            db_aux, rotres2resid, r_inds
        )

        rotmean_table_offset_for_residue = take_values_w_sentineled_index(
            db_aux.rotameric_meansdev_tableset_offsets, rottable_set_for_res64
        )
        rotind2tableind_offset_for_res = take_values_w_sentineled_index(
            db_aux.rotind2tableind_offsets, rottable_set_for_res64
        )

<<<<<<< HEAD
        rotameric_chi_desc = self.create_rotameric_chi_descriptors(
=======
        rotameric_chi_desc = self._create_rotameric_chi_descriptors(
>>>>>>> 095939b4
            nrotameric_chi_for_res,
            rns_inds,
            rns_inds_to_keep,
            nz_rns_inds,
            rotres2resid,
            torch_device,
        )

        semirotameric_chi_desc = self._create_semirotameric_chi_descriptors(
            s_inds, dihedral_offset_for_res, nchi_for_res, torch_device
        )

        return DunbrackParams(
            ndihe_for_res=ndihe_for_res,
            dihedral_offset_for_res=dihedral_offset_for_res,
            dihedral_atom_inds=dihedral_atom_inds,
            rottable_set_for_res=rottable_set_for_res,
            nchi_for_res=nchi_for_res,
            nrotameric_chi_for_res=nrotameric_chi_for_res,
            rotres2resid=rotres2resid,
            prob_table_offset_for_rotresidue=prob_table_offset_for_rotresidue,
            rotmean_table_offset_for_residue=rotmean_table_offset_for_residue,
            rotind2tableind_offset_for_res=rotind2tableind_offset_for_res,
            rotameric_chi_desc=rotameric_chi_desc,
            semirotameric_chi_desc=semirotameric_chi_desc,
        )

    @validate_args
    def allocate_dunbrack_scratch_space(
        self, params: DunbrackParams
    ) -> DunbrackScratch:
        nstacks = params.ndihe_for_res.shape[0]
        ndihe = params.dihedral_atom_inds.shape[1]
        nres = params.ndihe_for_res.shape[1]
        device = params.dihedral_atom_inds.device

        dihedrals = torch.zeros((nstacks, ndihe), dtype=torch.float, device=device)
        ddihe_dxyz = torch.zeros(
            (nstacks, ndihe, 4, 3), dtype=torch.float, device=device
        )
        rotameric_rottable_assignment = torch.zeros(
            (nstacks, nres), dtype=torch.int32, device=device
        )
        semirotameric_rottable_assignment = torch.zeros(
            (nstacks, nres), dtype=torch.int32, device=device
        )

        return DunbrackScratch(
            dihedrals=dihedrals,
            ddihe_dxyz=ddihe_dxyz,
            rotameric_rottable_assignment=rotameric_rottable_assignment,
            semirotameric_rottable_assignment=semirotameric_rottable_assignment,
        )

    @validate_args
<<<<<<< HEAD
    def indices_from_names(
=======
    def _indices_from_names(
>>>>>>> 095939b4
        self,
        dataframe: pandas.DataFrame,
        names: NDArray(object)[:, :],
        device: torch.device,
    ) -> Tensor(torch.int64)[:, :]:
        names_flat = names.ravel()
        inds = dataframe.index.get_indexer(names_flat)
        inds[inds != -1] = dataframe.iloc[inds[inds != -1]]["dun_table_name"].values
        inds = inds.reshape(names.shape)
        return torch.tensor(inds, dtype=torch.int64, device=device)

    @validate_args
<<<<<<< HEAD
    def resolve_dun_indices(
=======
    def _resolve_dun_indices(
>>>>>>> 095939b4
        self, resnames: NDArray(object)[:, :], device: torch.device
    ) -> Tuple[
        Tensor(torch.int64)[:, :], Tensor(torch.int64)[:, :], Tensor(torch.int64)[:, :]
    ]:

<<<<<<< HEAD
        rns_inds = self.indices_from_names(self.all_table_indices, resnames, device)
        r_inds = self.indices_from_names(self.rotameric_table_indices, resnames, device)
        s_inds = self.indices_from_names(
=======
        rns_inds = self._indices_from_names(self.all_table_indices, resnames, device)
        r_inds = self._indices_from_names(
            self.rotameric_table_indices, resnames, device
        )
        s_inds = self._indices_from_names(
>>>>>>> 095939b4
            self.semirotameric_table_indices, resnames, device
        )
        return rns_inds, r_inds, s_inds

    @validate_args
<<<<<<< HEAD
    def select_chi(
=======
    def _select_chi(
>>>>>>> 095939b4
        self,
        chi: Tensor(torch.int32)[:, :, 6],
        nchi_for_pose_res: Tensor(torch.int64)[:, :],
    ) -> Tensor(torch.int64)[:, :, 6]:
        """Not all chi in a residue are used in the dunbrack energy
        calculation, e.g. THR chi2. So, select the subset of chi
        that will be used. The nchi_for_pose array already contains
        the number of chi used by each residue; we compare the index
        of each chi dihedral (column 1) against the number stored
        in the nchi_for_pose array using the residue index (column 0)
        """
        chi64 = chi.type(torch.int64)
        # get the stack indices for each of the chi once we have
        # made a 1-dimensional view.
        stack_inds = (
            torch.arange(chi.shape[0] * chi.shape[1], dtype=torch.int64) / chi.shape[1]
        )
        chi64_res = chi64[:, :, 0].view(-1)

        chi64_in_range = (
            chi64[:, :, 1].view(-1) < nchi_for_pose_res[stack_inds, chi64_res]
        ).view((chi.shape[0], chi.shape[1]))

        # now take a subset of the chi and condense them
        return condense_subset(chi64, chi64_in_range)
<<<<<<< HEAD

    @validate_args
    def clone_and_mark_missing_bb_atoms(
        self, bb_ats: Tensor(torch.int32)[:, :, 5], undefined_val: int
    ) -> Tensor(torch.int32)[:, :, 5]:
        bb_ats = bb_ats.clone()
        ats_not_defined = (bb_ats == -1).byte().any(2)
        nz_not_defined = torch.nonzero(ats_not_defined)
        bb_ats[nz_not_defined[:, 0], nz_not_defined[:, 1], :] = undefined_val
        return bb_ats

    @validate_args
    def wanted_bb_dihedrals(
        self,
        bbdihe: Tensor(torch.int32)[:, :, 5],
        rns_inds_to_keep: Tensor(torch.int64)[:, :],
        nz_rns_inds: Tensor(torch.int64)[:, 2],
    ) -> Tensor(torch.int32)[:, :, 4]:
        bb_wanted = torch.full(
            (rns_inds_to_keep.shape[0], rns_inds_to_keep.shape[1], 4),
            -1,
            dtype=torch.int32,
            device=bbdihe.device,
        )
        bb_wanted[nz_rns_inds[:, 0], nz_rns_inds[:, 1], :] = bbdihe[
            nz_rns_inds[:, 0], rns_inds_to_keep[rns_inds_to_keep != -1], 1:
        ]
        return bb_wanted

    @validate_args
    def take_dun_table_index_subset(
        self,
        rns_inds: Tensor(torch.int64)[:, :],
        rns_inds_to_keep: Tensor(torch.int64)[:, :],
        table_indices: Tensor(torch.int64)[:, :],
    ) -> Tensor(torch.int64)[:, :]:
        new_table_indices = torch.full(
            rns_inds_to_keep.shape, -1, dtype=torch.int64, device=table_indices.device
        )
        new_table_indices[rns_inds_to_keep != -1] = table_indices[rns_inds != -1]
        return new_table_indices

    @validate_args
    def calc_ndihe_for_res(
=======

    @validate_args
    def _clone_and_mark_missing_bb_atoms(
        self, bb_ats: Tensor(torch.int32)[:, :, 5], undefined_val: int
    ) -> Tensor(torch.int32)[:, :, 5]:
        bb_ats = bb_ats.clone()
        ats_not_defined = (bb_ats == -1).byte().any(2)
        nz_not_defined = torch.nonzero(ats_not_defined)
        bb_ats[nz_not_defined[:, 0], nz_not_defined[:, 1], :] = undefined_val
        return bb_ats

    @validate_args
    def _calc_ndihe_for_res(
>>>>>>> 095939b4
        self, nchi_for_res: Tensor(torch.int32)[:, :], torch_device: torch.device
    ) -> Tensor(torch.int32)[:, :]:
        """There are two more dihedrals for each residue than there are chi; these
        are the backbone phi/psi dihedrals"""
        ndihe_for_res = torch.full(
            nchi_for_res.shape, -1, dtype=torch.int32, device=torch_device
        )
        ndihe_for_res[nchi_for_res != -1] = 2 + nchi_for_res[nchi_for_res != -1]
        return ndihe_for_res

    @validate_args
<<<<<<< HEAD
    def merge_dihedral_atom_indices(
=======
    def _merge_dihedral_atom_indices(
>>>>>>> 095939b4
        self,
        ndihe_for_res: Tensor(torch.int32)[:, :],
        dihedral_offset_for_res: Tensor(torch.int32)[:, :],
        nchi_for_res: Tensor(torch.int32)[:, :],
        phi_wanted: Tensor(torch.int32)[:, :, 4],
        psi_wanted: Tensor(torch.int32)[:, :, 4],
        chi_selected: Tensor(torch.int32)[:, :, 6],
        torch_device: torch.device,
    ) -> Tensor(torch.int32)[:, :, 4]:
        dihedral_offset_for_res64 = dihedral_offset_for_res.type(torch.int64)

        nstacks = ndihe_for_res.shape[0]

        ndihe_for_res_w_zeros = ndihe_for_res.clone()
        ndihe_for_res_w_zeros[ndihe_for_res_w_zeros == -1] = 0
        max_ndihe = torch.max(torch.sum(ndihe_for_res_w_zeros, dim=1))
        dihedral_atom_inds = torch.full(
            (nstacks, max_ndihe, 4), -1, dtype=torch.int32, device=torch_device
        )

        real_res = ndihe_for_res != -1
        nz_real_res = torch.nonzero(real_res)

        dihedral_atom_inds[
            nz_real_res[:, 0], dihedral_offset_for_res64[real_res], :
        ] = phi_wanted.type(torch.int32)[real_res]
        dihedral_atom_inds[
            nz_real_res[:, 0], dihedral_offset_for_res64[real_res] + 1, :
        ] = psi_wanted.type(torch.int32)[real_res]

        nchi_offsets = exclusive_cumsum2d(nchi_for_res).type(torch.int64)
        chi_is_first = torch.zeros(
            (nstacks, chi_selected.shape[1]), dtype=torch.int32, device=torch_device
        )
        chi_is_first[nz_real_res[:, 0], nchi_offsets[real_res]] = 1
        res_for_chi64 = torch.cumsum(chi_is_first, dim=1, dtype=torch.int64) - 1
<<<<<<< HEAD
        # res_for_chi64 = res_for_chi.type(torch.int64)
=======

>>>>>>> 095939b4
        offsets_for_chi = torch.full(
            (nstacks, chi_selected.shape[1]), -1, dtype=torch.int64, device=torch_device
        )

        real_chi = chi_selected[:, :, 0] >= 0
        nz_real_chi = torch.nonzero(real_chi)
        offsets_for_chi[
            nz_real_chi[:, 0], nz_real_chi[:, 1]
        ] = dihedral_offset_for_res64[nz_real_chi[:, 0], res_for_chi64[real_chi]]

        chi_sel_ats = chi_selected[:, :, 2:]
        chi_selected64 = chi_selected.type(torch.int64)
        dihedral_atom_inds[
            nz_real_chi[:, 0],
            chi_selected64[nz_real_chi[:, 0], nz_real_chi[:, 1], 1]
            + offsets_for_chi[real_chi]
            + 2,
        ] = chi_sel_ats[real_chi]

        return dihedral_atom_inds

    @validate_args
<<<<<<< HEAD
    def get_nrotameric_chi_for_res(
=======
    def _get_nrotameric_chi_for_res(
>>>>>>> 095939b4
        self, nchi_for_res: Tensor(torch.int32)[:, :], s_inds: Tensor(torch.int64)[:, :]
    ) -> Tensor(torch.int32)[:, :]:
        nrotameric_chi_for_res = nchi_for_res.clone()
        nrotameric_chi_for_res[s_inds != -1] = nrotameric_chi_for_res[s_inds != -1] - 1
        return nrotameric_chi_for_res

    @validate_args
<<<<<<< HEAD
    def find_rotres2resid(
=======
    def _find_rotres2resid(
>>>>>>> 095939b4
        self, r_inds: Tensor(torch.int64)[:, :], torch_device: torch.device
    ) -> Tensor(torch.int32)[:, :]:
        r_inds_condensed = condense_torch_inds(r_inds != -1, torch_device)
        rotres2resid = torch.full(
            r_inds_condensed.shape, -1, dtype=torch.int32, device=torch_device
        )
        rotres2resid[r_inds_condensed != -1] = torch.nonzero(r_inds != -1)[:, 1].type(
            torch.int32
        )
        return rotres2resid

    @validate_args
<<<<<<< HEAD
    def get_prob_table_offsets_for_rotresidues(
=======
    def _get_prob_table_offsets_for_rotresidues(
>>>>>>> 095939b4
        self,
        db_aux: PackedDunbrackDatabaseAux,
        rotres2resid: Tensor(torch.int32)[:, :],
        r_inds: Tensor(torch.int64)[:, :],
    ) -> Tensor(torch.int32):
        return take_values_w_sentineled_index_and_dest(
            db_aux.rotameric_prob_tableset_offsets, r_inds, rotres2resid
        )

    @validate_args
<<<<<<< HEAD
    def create_rotameric_chi_descriptors(
=======
    def _create_rotameric_chi_descriptors(
>>>>>>> 095939b4
        self,
        nrotameric_chi_for_res: Tensor(torch.int32)[:, :],
        rns_inds: Tensor(torch.int64)[:, :],
        rns_inds_to_keep: Tensor(torch.int64)[:, :],
        nz_rns_inds: Tensor(torch.int64)[:, :],
        rotres2resid: Tensor(torch.int32)[:, :],
        torch_device: torch.device,
    ) -> Tensor(torch.int32)[:, :, 2]:
        """Create the array that says for each of the rotameric chi
        0: what (dunbrack) residue (i.e. not Pose residue) does it belong to, and
        1: which chi for that residue is it (i.e. the 1st chi (0), 2nd chi (1) etc).
        A sentinel value of -1 is used for chi that are not real.
        """

        nstacks = rns_inds.shape[0]
        nrotameric_chi_for_res_w_zeros = nrotameric_chi_for_res.clone()
        nrotameric_chi_for_res_w_zeros[nrotameric_chi_for_res < 0] = 0

        # for each stack, how many rotameric chi are there to score?
        nrotameric_chi = torch.sum(nrotameric_chi_for_res_w_zeros, dim=1)

        # what is the largest number of rotameric chi across all stacks?
        max_nrotameric_chi = torch.max(nrotameric_chi)
        nrotameric_chi_for_res_offsets = exclusive_cumsum2d(nrotameric_chi_for_res)

        # the tensor returned by this function
        rotameric_chi_desc = torch.full(
            (nstacks, max_nrotameric_chi, 2), -1, dtype=torch.int32, device=torch_device
        )

        nrotchi_offsets64 = nrotameric_chi_for_res_offsets.type(torch.int64)
        real_res = rns_inds_to_keep != -1
        nz_real_res = nz_rns_inds

        # the subset of the output tensor that are real; e.g. if stack 0
        # has 4 rotameric chi and stack 1 has 5, then the entry
        # rotameric_chi_desc[0,4,:] will be [-1,-1]
        # the "real_chi" tensor is a boolean mask of the chi that are real
        # compare the count from 0..max_nrotameric_chi-1 to the number of chi
        # for the corresponding stack
        real_chi = torch.arange(
            max_nrotameric_chi.item(), dtype=torch.int64, device=torch_device
        ).repeat(nstacks).view((nstacks, max_nrotameric_chi)) < nrotameric_chi.view(
            (-1, 1)
        )
        nz_real_chi = torch.nonzero(real_chi)

        chi_is_first = torch.zeros(
            (rns_inds.shape[0], max_nrotameric_chi),
            dtype=torch.int32,
            device=torch_device,
        )
        chi_is_first[nz_real_res[:, 0], nrotchi_offsets64[real_res]] = 1
        res_for_chi = torch.cumsum(chi_is_first, dim=1) - 1

        rotameric_chi_desc[nz_real_chi[:, 0], nz_real_chi[:, 1], 0] = res_for_chi[
            real_chi
        ].type(torch.int32)

        # 1D array for the real chi of the offset for their residue
        offsets_for_chi = nrotameric_chi_for_res_offsets[
            nz_real_chi[:, 0], res_for_chi[real_chi]
        ]

        # now, store the per-residue index for each of the rotameric chi
        rotameric_chi_desc[nz_real_chi[:, 0], nz_real_chi[:, 1], 1] = (
            nz_real_chi[:, 1].type(torch.int32) - offsets_for_chi
        )
<<<<<<< HEAD

        return rotameric_chi_desc

    @validate_args
    def create_semirotameric_chi_descriptors(
=======

        return rotameric_chi_desc

    @validate_args
    def _create_semirotameric_chi_descriptors(
>>>>>>> 095939b4
        self,
        s_inds: Tensor(torch.int64)[:, :],
        dihedral_offset_for_res: Tensor(torch.int32)[:, :],
        nchi_for_res: Tensor(torch.int32),
        torch_device: torch.device,
    ) -> Tensor(torch.int32)[:, :, 4]:
        # semirotchi_desc[:, :,0] == residue index
        # semirotchi_desc[:, :,1] == semirotchi_dihedral_index res
        # semirotchi_desc[:, :,2] == semirot_table_offset
        # semirotchi_desc[:, :,3] == semirot_table_set (in the range 0-7
        #                            for the 8 semirot aas)

        # s_inds.shape[1] is the number of dunbrack residues
        assert s_inds.shape[1] == dihedral_offset_for_res.shape[1]

        nstacks = s_inds.shape[0]
        real_sres = s_inds != -1
        sres_keep = condense_torch_inds(real_sres, torch_device)
        nz_sres_keep = torch.nonzero(sres_keep != -1)

        semirotameric_chi_desc = torch.full(
            (nstacks, sres_keep.shape[1], 4), -1, dtype=torch.int32, device=torch_device
        )
        semirotameric_chi_desc[:, :, 0] = sres_keep.type(torch.int32)

        # the semirotameric chi is the last chi, so, from the residue's dihedral offset
        # add 2 for the two backbone dihedrals and (the number of chi - 1)
        semirotameric_chi_desc[nz_sres_keep[:, 0], nz_sres_keep[:, 1], 1] = (
            dihedral_offset_for_res[s_inds != -1] + 1 + nchi_for_res[s_inds != -1]
        )
        semirotameric_chi_desc[
            nz_sres_keep[:, 0], nz_sres_keep[:, 1], 2
        ] = self.packed_db_aux.semirotameric_tableset_offsets[s_inds[s_inds != -1]]
        semirotameric_chi_desc[nz_sres_keep[:, 0], nz_sres_keep[:, 1], 3] = s_inds[
            s_inds != -1
        ].type(torch.int32)

        return semirotameric_chi_desc<|MERGE_RESOLUTION|>--- conflicted
+++ resolved
@@ -23,15 +23,10 @@
 from tmol.score.common.stack_condense import (
     condense_torch_inds,
     condense_subset,
-<<<<<<< HEAD
-    take_values_w_sentineled_index,
-    take_values_w_sentineled_index_and_dest,
-=======
     take_condensed_3d_subset,
     take_values_w_sentineled_index,
     take_values_w_sentineled_index_and_dest,
     take_values_w_sentineled_dest,
->>>>>>> 095939b4
 )
 
 
@@ -54,32 +49,6 @@
         ),
         dim=1,
     )
-<<<<<<< HEAD
-
-
-def print_row_numbered_tensor(tensor):
-    if len(tensor.shape) == 1:
-        print(
-            torch.cat(
-                (
-                    torch.arange(tensor.shape[0], dtype=tensor.dtype).reshape(-1, 1),
-                    tensor.reshape(-1, 1),
-                ),
-                1,
-            )
-        )
-    else:
-        print(
-            torch.cat(
-                (
-                    torch.arange(tensor.shape[0], dtype=tensor.dtype).reshape(-1, 1),
-                    tensor,
-                ),
-                1,
-            )
-        )
-=======
->>>>>>> 095939b4
 
 
 # @validate_args
@@ -639,9 +608,6 @@
         assert psi.shape[0] == nstacks
         assert chi.shape[0] == nstacks
 
-<<<<<<< HEAD
-        rns_inds, r_inds, s_inds = self.resolve_dun_indices(res_names, torch_device)
-=======
         # rns_inds: the table indices for the pose residues
         #           (both Rotameric aNd Semirotameric) that
         #           will be scored by the dunbrack library,
@@ -672,19 +638,6 @@
             rns_inds, rns_inds_real, rns_inds_to_keep
         )
         rottable_set_for_res = rottable_set_for_res64.type(torch.int32)
->>>>>>> 095939b4
-
-        rns_inds_to_keep = condense_torch_inds(rns_inds != -1, torch_device)
-        nz_rns_inds = torch.nonzero(rns_inds_to_keep != -1)
-
-        # rottable_set_for_res64 represents the table indices of residues
-        # that will be scored by the dunbrack library; we will hold on to
-        # `rns_inds` as these are the indices of the pose-residues
-
-        rottable_set_for_res64 = self.take_dun_table_index_subset(
-            rns_inds, rns_inds_to_keep, rns_inds
-        )
-        rottable_set_for_res = rottable_set_for_res64.type(torch.int32)
 
         # the "pose" residues are indexed by the info in phi/psi/chi tensors
         nchi_for_pose_res = take_values_w_sentineled_index(
@@ -694,15 +647,6 @@
             self.packed_db_aux.nchi_for_table_set, rottable_set_for_res64
         )
 
-<<<<<<< HEAD
-        chi_selected = self.select_chi(chi, nchi_for_pose_res).type(torch.int32)
-
-        phi = self.clone_and_mark_missing_bb_atoms(phi, -1)
-        psi = self.clone_and_mark_missing_bb_atoms(psi, -2)
-
-        phi_wanted = self.wanted_bb_dihedrals(phi, rns_inds_to_keep, nz_rns_inds)
-        psi_wanted = self.wanted_bb_dihedrals(psi, rns_inds_to_keep, nz_rns_inds)
-=======
         chi_selected = self._select_chi(chi, nchi_for_pose_res).type(torch.int32)
 
         phi = self._clone_and_mark_missing_bb_atoms(phi, -1)
@@ -714,7 +658,6 @@
         psi_wanted = take_condensed_3d_subset(
             psi[:, :, 1:], rns_inds_to_keep, nz_rns_inds
         )
->>>>>>> 095939b4
 
         # ok, at this point a subset of the residues in the Pose are
         # going to be scored by the dunbrack score. This subset
@@ -726,15 +669,6 @@
         # talk about which residues are rotameric and which residues
         # are semi-rotameric.
 
-<<<<<<< HEAD
-        r_inds = self.take_dun_table_index_subset(rns_inds, rns_inds_to_keep, r_inds)
-        s_inds = self.take_dun_table_index_subset(rns_inds, rns_inds_to_keep, s_inds)
-
-        ndihe_for_res = self.calc_ndihe_for_res(nchi_for_res, torch_device)
-        dihedral_offset_for_res = exclusive_cumsum2d(ndihe_for_res)
-
-        dihedral_atom_inds = self.merge_dihedral_atom_indices(
-=======
         r_inds = take_values_w_sentineled_dest(r_inds, rns_inds_real, rns_inds_to_keep)
         s_inds = take_values_w_sentineled_dest(s_inds, rns_inds_real, rns_inds_to_keep)
 
@@ -742,7 +676,6 @@
         dihedral_offset_for_res = exclusive_cumsum2d(ndihe_for_res)
 
         dihedral_atom_inds = self._merge_dihedral_atom_indices(
->>>>>>> 095939b4
             ndihe_for_res,
             dihedral_offset_for_res,
             nchi_for_res,
@@ -752,19 +685,11 @@
             torch_device,
         )
 
-<<<<<<< HEAD
-        nrotameric_chi_for_res = self.get_nrotameric_chi_for_res(nchi_for_res, s_inds)
-        rotres2resid = self.find_rotres2resid(r_inds, torch_device)
-
-        db_aux = self.packed_db_aux
-        prob_table_offset_for_rotresidue = self.get_prob_table_offsets_for_rotresidues(
-=======
         nrotameric_chi_for_res = self._get_nrotameric_chi_for_res(nchi_for_res, s_inds)
         rotres2resid = self._find_rotres2resid(r_inds, torch_device)
 
         db_aux = self.packed_db_aux
         prob_table_offset_for_rotresidue = self._get_prob_table_offsets_for_rotresidues(
->>>>>>> 095939b4
             db_aux, rotres2resid, r_inds
         )
 
@@ -775,11 +700,7 @@
             db_aux.rotind2tableind_offsets, rottable_set_for_res64
         )
 
-<<<<<<< HEAD
-        rotameric_chi_desc = self.create_rotameric_chi_descriptors(
-=======
         rotameric_chi_desc = self._create_rotameric_chi_descriptors(
->>>>>>> 095939b4
             nrotameric_chi_for_res,
             rns_inds,
             rns_inds_to_keep,
@@ -835,11 +756,7 @@
         )
 
     @validate_args
-<<<<<<< HEAD
-    def indices_from_names(
-=======
     def _indices_from_names(
->>>>>>> 095939b4
         self,
         dataframe: pandas.DataFrame,
         names: NDArray(object)[:, :],
@@ -852,37 +769,23 @@
         return torch.tensor(inds, dtype=torch.int64, device=device)
 
     @validate_args
-<<<<<<< HEAD
-    def resolve_dun_indices(
-=======
     def _resolve_dun_indices(
->>>>>>> 095939b4
         self, resnames: NDArray(object)[:, :], device: torch.device
     ) -> Tuple[
         Tensor(torch.int64)[:, :], Tensor(torch.int64)[:, :], Tensor(torch.int64)[:, :]
     ]:
 
-<<<<<<< HEAD
-        rns_inds = self.indices_from_names(self.all_table_indices, resnames, device)
-        r_inds = self.indices_from_names(self.rotameric_table_indices, resnames, device)
-        s_inds = self.indices_from_names(
-=======
         rns_inds = self._indices_from_names(self.all_table_indices, resnames, device)
         r_inds = self._indices_from_names(
             self.rotameric_table_indices, resnames, device
         )
         s_inds = self._indices_from_names(
->>>>>>> 095939b4
             self.semirotameric_table_indices, resnames, device
         )
         return rns_inds, r_inds, s_inds
 
     @validate_args
-<<<<<<< HEAD
-    def select_chi(
-=======
     def _select_chi(
->>>>>>> 095939b4
         self,
         chi: Tensor(torch.int32)[:, :, 6],
         nchi_for_pose_res: Tensor(torch.int64)[:, :],
@@ -908,52 +811,6 @@
 
         # now take a subset of the chi and condense them
         return condense_subset(chi64, chi64_in_range)
-<<<<<<< HEAD
-
-    @validate_args
-    def clone_and_mark_missing_bb_atoms(
-        self, bb_ats: Tensor(torch.int32)[:, :, 5], undefined_val: int
-    ) -> Tensor(torch.int32)[:, :, 5]:
-        bb_ats = bb_ats.clone()
-        ats_not_defined = (bb_ats == -1).byte().any(2)
-        nz_not_defined = torch.nonzero(ats_not_defined)
-        bb_ats[nz_not_defined[:, 0], nz_not_defined[:, 1], :] = undefined_val
-        return bb_ats
-
-    @validate_args
-    def wanted_bb_dihedrals(
-        self,
-        bbdihe: Tensor(torch.int32)[:, :, 5],
-        rns_inds_to_keep: Tensor(torch.int64)[:, :],
-        nz_rns_inds: Tensor(torch.int64)[:, 2],
-    ) -> Tensor(torch.int32)[:, :, 4]:
-        bb_wanted = torch.full(
-            (rns_inds_to_keep.shape[0], rns_inds_to_keep.shape[1], 4),
-            -1,
-            dtype=torch.int32,
-            device=bbdihe.device,
-        )
-        bb_wanted[nz_rns_inds[:, 0], nz_rns_inds[:, 1], :] = bbdihe[
-            nz_rns_inds[:, 0], rns_inds_to_keep[rns_inds_to_keep != -1], 1:
-        ]
-        return bb_wanted
-
-    @validate_args
-    def take_dun_table_index_subset(
-        self,
-        rns_inds: Tensor(torch.int64)[:, :],
-        rns_inds_to_keep: Tensor(torch.int64)[:, :],
-        table_indices: Tensor(torch.int64)[:, :],
-    ) -> Tensor(torch.int64)[:, :]:
-        new_table_indices = torch.full(
-            rns_inds_to_keep.shape, -1, dtype=torch.int64, device=table_indices.device
-        )
-        new_table_indices[rns_inds_to_keep != -1] = table_indices[rns_inds != -1]
-        return new_table_indices
-
-    @validate_args
-    def calc_ndihe_for_res(
-=======
 
     @validate_args
     def _clone_and_mark_missing_bb_atoms(
@@ -967,7 +824,6 @@
 
     @validate_args
     def _calc_ndihe_for_res(
->>>>>>> 095939b4
         self, nchi_for_res: Tensor(torch.int32)[:, :], torch_device: torch.device
     ) -> Tensor(torch.int32)[:, :]:
         """There are two more dihedrals for each residue than there are chi; these
@@ -979,11 +835,7 @@
         return ndihe_for_res
 
     @validate_args
-<<<<<<< HEAD
-    def merge_dihedral_atom_indices(
-=======
     def _merge_dihedral_atom_indices(
->>>>>>> 095939b4
         self,
         ndihe_for_res: Tensor(torch.int32)[:, :],
         dihedral_offset_for_res: Tensor(torch.int32)[:, :],
@@ -1020,11 +872,7 @@
         )
         chi_is_first[nz_real_res[:, 0], nchi_offsets[real_res]] = 1
         res_for_chi64 = torch.cumsum(chi_is_first, dim=1, dtype=torch.int64) - 1
-<<<<<<< HEAD
-        # res_for_chi64 = res_for_chi.type(torch.int64)
-=======
-
->>>>>>> 095939b4
+
         offsets_for_chi = torch.full(
             (nstacks, chi_selected.shape[1]), -1, dtype=torch.int64, device=torch_device
         )
@@ -1047,11 +895,7 @@
         return dihedral_atom_inds
 
     @validate_args
-<<<<<<< HEAD
-    def get_nrotameric_chi_for_res(
-=======
     def _get_nrotameric_chi_for_res(
->>>>>>> 095939b4
         self, nchi_for_res: Tensor(torch.int32)[:, :], s_inds: Tensor(torch.int64)[:, :]
     ) -> Tensor(torch.int32)[:, :]:
         nrotameric_chi_for_res = nchi_for_res.clone()
@@ -1059,11 +903,7 @@
         return nrotameric_chi_for_res
 
     @validate_args
-<<<<<<< HEAD
-    def find_rotres2resid(
-=======
     def _find_rotres2resid(
->>>>>>> 095939b4
         self, r_inds: Tensor(torch.int64)[:, :], torch_device: torch.device
     ) -> Tensor(torch.int32)[:, :]:
         r_inds_condensed = condense_torch_inds(r_inds != -1, torch_device)
@@ -1076,11 +916,7 @@
         return rotres2resid
 
     @validate_args
-<<<<<<< HEAD
-    def get_prob_table_offsets_for_rotresidues(
-=======
     def _get_prob_table_offsets_for_rotresidues(
->>>>>>> 095939b4
         self,
         db_aux: PackedDunbrackDatabaseAux,
         rotres2resid: Tensor(torch.int32)[:, :],
@@ -1091,11 +927,7 @@
         )
 
     @validate_args
-<<<<<<< HEAD
-    def create_rotameric_chi_descriptors(
-=======
     def _create_rotameric_chi_descriptors(
->>>>>>> 095939b4
         self,
         nrotameric_chi_for_res: Tensor(torch.int32)[:, :],
         rns_inds: Tensor(torch.int64)[:, :],
@@ -1164,19 +996,11 @@
         rotameric_chi_desc[nz_real_chi[:, 0], nz_real_chi[:, 1], 1] = (
             nz_real_chi[:, 1].type(torch.int32) - offsets_for_chi
         )
-<<<<<<< HEAD
 
         return rotameric_chi_desc
 
     @validate_args
-    def create_semirotameric_chi_descriptors(
-=======
-
-        return rotameric_chi_desc
-
-    @validate_args
     def _create_semirotameric_chi_descriptors(
->>>>>>> 095939b4
         self,
         s_inds: Tensor(torch.int64)[:, :],
         dihedral_offset_for_res: Tensor(torch.int32)[:, :],
