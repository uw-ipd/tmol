--- conflicted
+++ resolved
@@ -18,10 +18,7 @@
     lk_ball = ()
     lk_bridge = ()
     lk_bridge_uncpl = ()
-<<<<<<< HEAD
+    omega = ()
     rama = ()
-=======
-    omega = ()
->>>>>>> add620aa
     # keep this one last
     n_score_types = ()