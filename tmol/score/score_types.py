--- conflicted
+++ resolved
@@ -10,6 +10,7 @@
 
 
 class ScoreType(AutoNumber):
+    disulfide = ()
     fa_lj = ()
     fa_lk = ()
     fa_elec = ()
@@ -19,10 +20,6 @@
     lk_bridge = ()
     lk_bridge_uncpl = ()
     omega = ()
-<<<<<<< HEAD
     rama = ()
-=======
-    disulfide = ()
->>>>>>> 98d10469
     # keep this one last
     n_score_types = ()