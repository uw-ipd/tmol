--- conflicted
+++ resolved
@@ -47,13 +47,8 @@
     device: torch.device
 
     def resolve_ramatables(
-<<<<<<< HEAD
         self, r1: NDArray[object], r2: NDArray[object]
-    ) -> NDArray[numpy.long][...]:
-=======
-        self, r1: NDArray(object), r2: NDArray(object)
-    ) -> NDArray(numpy.int64)[...]:
->>>>>>> 20a4de8b
+    ) -> NDArray[numpy.int64][...]:
         l_idx = self.rama_lookup.index.get_indexer([r1, r2])
         wildcard = numpy.full_like(r1, "_")
         l_idx[l_idx == -1] = self.rama_lookup.index.get_indexer(
