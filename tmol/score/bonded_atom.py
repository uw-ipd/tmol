--- conflicted
+++ resolved
@@ -162,12 +162,9 @@
     @validate_args
     def real_atoms(atom_types: NDArray[object][:, :],) -> Tensor[bool][:, :]:
         """Mask of non-null atomic indices in the system."""
-<<<<<<< HEAD
         return torch.tensor(atom_types != None)
-=======
         # note: None != is a vectorized check for None.
-        return torch.ByteTensor((atom_types != None).astype(numpy.ubyte))  # noqa: E711
->>>>>>> 20a4de8b
+        # ?maybe? return torch.ByteTensor((atom_types != None).astype(numpy.ubyte))  # noqa: E711
 
     @reactive_property
     def indexed_bonds(bonds, system_size, device):
@@ -190,11 +187,7 @@
         system_size: int,
         device: torch.device,
         MAX_BONDED_PATH_LENGTH: int,
-<<<<<<< HEAD
-    ) -> Tensor[float][:, :, :]:
-=======
-    ) -> Tensor(torch.float32)[:, :, :]:
->>>>>>> 20a4de8b
+    ) -> Tensor[torch.float32][:, :, :]:
         """Dense inter-atomic bonded path length distance tables.
 
         Returns:
@@ -210,13 +203,8 @@
 
 
 def bonded_path_length(
-<<<<<<< HEAD
     bonds: NDArray[int][:, 2], system_size: int, limit: int
 ) -> NDArray[numpy.float32][:, :]:
-=======
-    bonds: NDArray(int)[:, 2], system_size: int, limit: int
-) -> NDArray(numpy.float32)[:, :]:
->>>>>>> 20a4de8b
     bond_graph = sparse.COO(
         bonds.T,
         data=numpy.full(len(bonds), True),
@@ -228,13 +216,8 @@
 
 
 def bonded_path_length_stacked(
-<<<<<<< HEAD
     bonds: NDArray[int][:, 3], stack_depth: int, system_size: int, limit: int
 ) -> NDArray[numpy.float32][:, :, :]:
-=======
-    bonds: NDArray(int)[:, 3], stack_depth: int, system_size: int, limit: int
-) -> NDArray(numpy.float32)[:, :, :]:
->>>>>>> 20a4de8b
     bond_graph = sparse.COO(
         bonds.T,
         data=numpy.full(len(bonds), True),
@@ -242,17 +225,10 @@
         cache=True,
     )
 
-<<<<<<< HEAD
     result = numpy.empty(bond_graph.shape, dtype=numpy.float32)
-    for l in range(stack_depth):
-        result[l] = csgraph.dijkstra(
-            bond_graph[l].tocsr(), directed=False, unweighted=True, limit=limit
-=======
-    result = numpy.empty(bond_graph.shape, dtype="f4")
     for i in range(stack_depth):
         result[i] = csgraph.dijkstra(
             bond_graph[i].tocsr(), directed=False, unweighted=True, limit=limit
->>>>>>> 20a4de8b
         )
 
     return result