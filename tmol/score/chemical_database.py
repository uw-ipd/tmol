import typing

import attr
import cattr

import pandas

import torch
import numpy

from tmol.database import ParameterDatabase
from tmol.database.chemical import ChemicalDatabase

from tmol.types.torch import Tensor
from tmol.types.tensor import TensorGroup
from tmol.types.array import NDArray
from tmol.types.attrs import ValidateAttrs

from tmol.utility.reactive import reactive_property
from .score_graph import score_graph

from .database import ParamDB
from .device import TorchDevice

from enum import IntEnum


class AcceptorHybridization(IntEnum):
    none = 0
    sp2 = 1
    sp3 = 2
    ring = 3

    _index: typing.ClassVar[pandas.Index]


AcceptorHybridization._index = pandas.Index([None, "sp2", "sp3", "ring"])


@attr.s(auto_attribs=True, frozen=True, slots=True)
class AtomTypeParams(TensorGroup, ValidateAttrs):
<<<<<<< HEAD
    is_acceptor: Tensor[bool][...]
    acceptor_hybridization: Tensor[torch.int][...]
=======
    is_acceptor: Tensor(bool)[...]
    acceptor_hybridization: Tensor(torch.int32)[...]
>>>>>>> 20a4de8b

    is_donor: Tensor[bool][...]

    is_hydrogen: Tensor[bool][...]
    is_hydroxyl: Tensor[bool][...]
    is_polarh: Tensor[bool][...]


@attr.s(frozen=True, slots=True, auto_attribs=True)
class AtomTypeParamResolver(ValidateAttrs):
    """Container for global/type/pair parameters, indexed by atom type name.

    Param resolver stores pair parameters for a collection of atom types, using
    a pandas Index to map from string atom type to a resolver-specific integer type
    index.
    """

    # str->int index from atom type name to index within parameter tensors
    index: pandas.Index

    # shape [n] per-type parameters, source params used to calculate pair parameters
    params: AtomTypeParams

    device: torch.device

<<<<<<< HEAD
    def type_idx(self, atom_types: NDArray[object][...]) -> Tensor[torch.long][...]:
=======
    def type_idx(self, atom_types: NDArray(object)[...]) -> Tensor(torch.int64)[...]:
>>>>>>> 20a4de8b
        """Convert array of atom type names to parameter indices.

        pandas.Index.get_indexer only operates on 1-d input arrays. Coerces
        higher-dimensional arrays, as may be produced via broadcasting, into
        lower-dimensional views to resolver parameter indices.
        """
        if not isinstance(atom_types, numpy.ndarray):
            atom_types = numpy.array(atom_types, dtype=object)

        return torch.from_numpy(
            self.index.get_indexer(atom_types.ravel()).reshape(atom_types.shape)
        ).to(self.device)

    @classmethod
    def from_database(cls, chemical_database: ChemicalDatabase, device: torch.device):
        """Initialize param resolver for all atom types in database."""

        # Generate a full atom type index, appending a "None" value at index -1
        # to generate nan parameter entries if an atom type is not present in
        # the index.
        atom_type_names = [p.name for p in chemical_database.atom_types]
        atom_type_index = pandas.Index(atom_type_names + [None])

        # Pack the tuple of type parameters into a dataframe and reindex via
        # the param resolver type index. This appends a "nan" row at the end of
        # the frame for the invalid/None entry added above.
        param_records = (
            pandas.DataFrame.from_records(
                cattr.unstructure(chemical_database.atom_types)
            )
            .set_index("name")
            .reindex(index=atom_type_index)
        )

        # Map element to is_hydrogen flag
        param_records["is_hydrogen"] = param_records["element"] == "H"

        # Map acceptor hybridization from string space to index space
        param_records["acceptor_hybridization"].loc[None] = None

        param_records[
            "acceptor_hybridization"
        ] = AcceptorHybridization._index.get_indexer_for(
            param_records["acceptor_hybridization"]
        )

        # Convert boolean types for torch, setting the invalid/None
        # entry to 0/false
        for field in attr.fields(AtomTypeParams):
            if field.type.dtype == torch.bool:
                (param_records[field.name]) = (
                    param_records[field.name].fillna(value=0).astype(bool)
                )

        assert not (param_records["acceptor_hybridization"] == -1).any()

        # Convert the param record dataframe into typed TensorGroup
        atom_type_params = AtomTypeParams(
            **{
                f.name: torch.tensor(
                    param_records[f.name].values, dtype=f.type.dtype, device=device
                )
                for f in attr.fields(AtomTypeParams)
            }
        )

        return cls(index=atom_type_index, params=atom_type_params, device=device)


@score_graph
class ChemicalDB(ParamDB, TorchDevice):
    """Graph component for chemical parameter dispatch."""

    @reactive_property
    def atom_type_params(parameter_database: ParameterDatabase, device: torch.device):
        return AtomTypeParamResolver.from_database(parameter_database.chemical, device)<|MERGE_RESOLUTION|>--- conflicted
+++ resolved
@@ -39,13 +39,8 @@
 
 @attr.s(auto_attribs=True, frozen=True, slots=True)
 class AtomTypeParams(TensorGroup, ValidateAttrs):
-<<<<<<< HEAD
     is_acceptor: Tensor[bool][...]
-    acceptor_hybridization: Tensor[torch.int][...]
-=======
-    is_acceptor: Tensor(bool)[...]
-    acceptor_hybridization: Tensor(torch.int32)[...]
->>>>>>> 20a4de8b
+    acceptor_hybridization: Tensor[torch.int32][...]
 
     is_donor: Tensor[bool][...]
 
@@ -71,11 +66,7 @@
 
     device: torch.device
 
-<<<<<<< HEAD
-    def type_idx(self, atom_types: NDArray[object][...]) -> Tensor[torch.long][...]:
-=======
-    def type_idx(self, atom_types: NDArray(object)[...]) -> Tensor(torch.int64)[...]:
->>>>>>> 20a4de8b
+    def type_idx(self, atom_types: NDArray[object][...]) -> Tensor[torch.int64][...]:
         """Convert array of atom type names to parameter indices.
 
         pandas.Index.get_indexer only operates on 1-d input arrays. Coerces
