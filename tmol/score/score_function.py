--- conflicted
+++ resolved
@@ -186,7 +186,6 @@
         self.term_modules = term_modules
 
     def __call__(self, coords):
-<<<<<<< HEAD
         all_scores = []
         for term in self.term_modules:
             score_i = term(coords)
@@ -197,11 +196,4 @@
 
             all_scores.append(score_i)
         # all_scores = torch.cat([term(coords) for term in self.term_modules], dim=0)
-        return torch.sum(self.weights * torch.cat(all_scores))
-=======
-        # return a 1D tensor of size n_poses; this is the torch-like interface
-        # where the loss for a batch of size N should return a 1D tensor of
-        # size N
-        all_scores = torch.cat([term(coords) for term in self.term_modules], dim=0)
-        return torch.sum(self.weights * all_scores, dim=0)
->>>>>>> 25833714
+        return torch.sum(self.weights * torch.cat(all_scores))