from typing import Dict

import attr
import torch
import numpy
import scipy.sparse.csgraph

from tmol.utility.reactive import reactive_property
from tmol.utility.mixins import gather_superclass_properies

from tmol.types.functional import validate_args
from tmol.types.torch import Tensor
from tmol.types.tensor import TensorGroup

from .score_graph import score_graph
from .stacked_system import StackedSystem


def _nan_to_num(var):
    vals = var.detach()
    zeros = torch.zeros(1, dtype=vals.dtype, layout=vals.layout, device=vals.device)
    return var.where(~torch.isnan(vals), zeros)


@score_graph
class InteratomicDistanceGraphBase(StackedSystem):
    """Base graph for interatomic distances.

    Graph component calculating interatomic distances. Distances are present
    *once* in the source graph for a given atomic pair; the rendered distances
    are equivalent to the upper triangle of the full interatomic distance
    matrix.

    Distances are rendered as two tensor properties, ``atom_pair_inds`` and
    ``atom_pair_dist``, containing the pair of atomic indicies in ``coords``
    and the calculated distance respectively.

    Components requiring access to interatomic distance components *must* make
    the component's interatomic threshold distance available by implementing
    the ``component_atom_pair_dist_threshold`` property. The generated
    interatomic distance graph will respect the *maximum* required interatomic
    distance of all score graph components.
    """

    def __attrs_post_init__(self):
        self.atom_pair_dist_thresholds = gather_superclass_properies(
            self, "component_atom_pair_dist_threshold"
        )

        if hasattr(super(), "__attrs_post_init__"):
            super().__attrs_post_init__()

    # interaction threshold distances that *may* be used to optimize distance
    # pair selection
    atom_pair_dist_thresholds: Dict[str, float] = attr.ib(repr=False, init=False)

    @reactive_property
    @validate_args
    def atom_pair_delta(
<<<<<<< HEAD
        coords: Tensor[torch.float][:, :, 3], atom_pair_inds: Tensor[torch.long][:, 3]
    ) -> Tensor[torch.float][:, 3]:
=======
        coords: Tensor(torch.float32)[:, :, 3], atom_pair_inds: Tensor(torch.long)[:, 3]
    ) -> Tensor(torch.float32)[:, 3]:
>>>>>>> 20a4de8b
        """inter-atomic pairwise distance within threshold distance"""
        delta = (
            coords[atom_pair_inds[:, 0], atom_pair_inds[:, 1]]
            - coords[atom_pair_inds[:, 0], atom_pair_inds[:, 2]]
        )

        if delta.requires_grad:
            delta.register_hook(_nan_to_num)

        return delta

    @reactive_property
    @validate_args
    def atom_pair_dist(
<<<<<<< HEAD
        atom_pair_delta: Tensor[torch.float][:, 3],
    ) -> Tensor[torch.float][:]:
=======
        atom_pair_delta: Tensor(torch.float32)[:, 3],
    ) -> Tensor(torch.float32)[:]:
>>>>>>> 20a4de8b
        return atom_pair_delta.norm(dim=-1)

    def atom_pair_to_dense(self, atom_pair_term, null_value=numpy.nan):
        sp = scipy.sparse.coo_matrix(
            (atom_pair_term, tuple(self.atom_pair_inds)),
            shape=(self.system_size, self.system_size),
        ).tocsr()

        return scipy.sparse.csgraph.csgraph_to_dense(sp, null_value=null_value)


@validate_args
def triu_indices(n, k=0, m=None) -> Tensor[torch.long][:, 2]:
    """Repacked triu_indices, see numpy.triu_indices for details."""
    i, j = numpy.triu_indices(n, k, m)
    return torch.stack((torch.from_numpy(i), torch.from_numpy(j)), dim=-1)


@score_graph
class NaiveInteratomicDistanceGraph(InteratomicDistanceGraphBase):
    @reactive_property
    @validate_args
    def atom_pair_inds(
        stack_depth: int, system_size: int, device: torch.device
    ) -> Tensor[torch.long][:, 3]:
        """Index pairs for all atom pairs."""

        layer_inds = torch.arange(stack_depth, device=device, dtype=torch.long)
        per_layer_inds = triu_indices(system_size, k=1).to(device)
        npair = per_layer_inds.shape[0]

        return torch.cat(
            (
                layer_inds[:, None, None].expand(-1, npair, 1),
                per_layer_inds[None, :, :].expand(stack_depth, -1, 2),
            ),
            dim=-1,
        ).reshape(-1, 3)


@attr.s(slots=True, auto_attribs=True, frozen=True)
class Sphere(TensorGroup):
    """Mean & radii for fixed size contiguous coordinate blocks."""

    center: Tensor[torch.float][..., 3]
    radius: Tensor[torch.float][...]

    @classmethod
    @validate_args
    def from_coord_blocks(cls, block_size: int, coords: Tensor[torch.float][..., :, 3]):
        assert not coords.requires_grad

        num_blocks, _remainder = map(int, divmod(coords.shape[-2], block_size))
        assert _remainder == 0

        # The "broadcast shape" component
        brs = broadcast_shape = coords.shape[:-2]

        # coord shape w/ minor access
        blocked_shape = broadcast_shape + (num_blocks, block_size)

        nonnan_coords = torch.isnan(coords).sum(dim=-1) == 0
        coords = coords.where(nonnan_coords[..., None], coords.new_zeros(1))

        blocked_coords = coords.reshape(broadcast_shape + (num_blocks, block_size, 3))
        coords_per_block = (
            nonnan_coords.reshape(blocked_shape).sum(dim=-1).to(coords.dtype)
        )

        block_centers = blocked_coords.sum(dim=-2) / coords_per_block[..., None]

        block_radii = (
            (blocked_coords - block_centers.reshape(brs + (num_blocks, 1, 3)))
            .norm(dim=-1)
            .where(nonnan_coords.reshape(blocked_shape), coords.new_zeros(1))
            .max(dim=-1)[0]
        )

        return cls(center=block_centers, radius=block_radii)


@attr.s(auto_attribs=True, frozen=True, slots=True)
class SphereDistance(TensorGroup):
    center_dist: Tensor[torch.float][...]
    min_dist: Tensor[torch.float][...]

    @classmethod
    def for_spheres(cls, a: Sphere, b: Sphere):
        center_dist = (a.center - b.center).norm(dim=-1)

        min_dist = center_dist - (a.radius + b.radius)

        return cls(center_dist=center_dist, min_dist=min_dist)


@attr.s(auto_attribs=True, frozen=True, slots=True)
class IntraLayerAtomPairs:
    inds: Tensor[torch.long][:, 3]

    @classmethod
    def for_coord_blocks(
        cls, block_size: int, coord_blocks: Sphere, threshold_distance: float
    ):
        # Abbreviations used in indexing below
        # num_layers, num_blocks
        nl, nb = coord_blocks.shape
        bs: int = block_size

        interblock = SphereDistance.for_spheres(
            coord_blocks[:, :, None, None, None], coord_blocks[:, None, None, :, None]
        )
        assert interblock.shape == (nl, nb, 1, nb, 1)

        atom_pair_mask = interblock.min_dist.new_full(
            (nl, nb, bs, nb, bs), 0, dtype=torch.uint8
        )

        atom_pair_mask.masked_fill_(interblock.min_dist < threshold_distance, 1)
        atom_pair_mask = atom_pair_mask.reshape((nl, nb * bs, nb * bs))

        atom_pair_mask.masked_fill_(
            torch.ones_like(atom_pair_mask[0]).tril()[None, :, :], 0
        )

        return cls(atom_pair_mask.nonzero())


@attr.s(auto_attribs=True, frozen=True, slots=True)
class InterLayerAtomPairs:
    inds: Tensor[torch.long][:, 4]

    @classmethod
    def for_coord_blocks(
        cls,
        atom_pair_block_size: int,
        coord_blocks_a: Sphere,
        coord_blocks_b: Sphere,
        interatomic_threshold_distance: float,
    ):
        # Abbreviations used in indexing below
        # num_layers_[ab], num_blocks_[ab]
        nla, nba = coord_blocks_a.shape
        nlb, nbb = coord_blocks_b.shape
        # block_size
        bs: int = atom_pair_block_size

        interblock = SphereDistance.for_spheres(
            coord_blocks_a[:, :, None, None, None, None],
            coord_blocks_b[None, None, None, :, :, None],
        )
        assert interblock.shape == (nla, nba, 1, nlb, nbb, 1)

        atom_pair_mask = interblock.min_dist.new_full(
            (nla, nba, bs, nlb, nbb, bs), 0, dtype=torch.uint8
        )
        atom_pair_mask.masked_fill_(
            interblock.min_dist < interatomic_threshold_distance, 1
        )
        atom_pair_mask = atom_pair_mask.reshape((nla, nba * bs, nlb, nbb * bs))

        return cls(torch.nonzero(atom_pair_mask))


@score_graph
class BlockedInteratomicDistanceGraph(InteratomicDistanceGraphBase):
    # atom block size for block-neighbor optimization
    atom_pair_block_size: int = attr.ib()

    @atom_pair_block_size.validator
    def _valid_block_size(self, attribute, value):
        if value < 1 or value > 255:
            raise ValueError("Invalid block size.")

    def factory_for(obj, **_):
        return dict(atom_pair_block_size=8)

    @property
    def interatomic_threshold_distance(self):
        if self.atom_pair_dist_thresholds:
            return min(self.atom_pair_dist_thresholds.values())
        else:
            return numpy.inf

    @reactive_property
    @validate_args
    def coord_blocks(
        atom_pair_block_size: int, coords: Tensor[torch.float][:, :, 3]
    ) -> Sphere:
        return Sphere.from_coord_blocks(
            block_size=atom_pair_block_size, coords=coords.detach()
        )

    @reactive_property
    def atom_pair_inds(
        atom_pair_block_size: int,
        coord_blocks: Sphere,
        interatomic_threshold_distance: float,
    ) -> Tensor[torch.long][:, 3]:
        """Triu atom pairs potentially within interaction threshold distance.

        [layer, atom_i, atom_i] index tensor for all triu (upper triangular)
        per-layer atom pairs.
        """
        return IntraLayerAtomPairs.for_coord_blocks(
            block_size=atom_pair_block_size,
            coord_blocks=coord_blocks,
            threshold_distance=interatomic_threshold_distance,
        ).inds<|MERGE_RESOLUTION|>--- conflicted
+++ resolved
@@ -57,13 +57,8 @@
     @reactive_property
     @validate_args
     def atom_pair_delta(
-<<<<<<< HEAD
-        coords: Tensor[torch.float][:, :, 3], atom_pair_inds: Tensor[torch.long][:, 3]
-    ) -> Tensor[torch.float][:, 3]:
-=======
-        coords: Tensor(torch.float32)[:, :, 3], atom_pair_inds: Tensor(torch.long)[:, 3]
-    ) -> Tensor(torch.float32)[:, 3]:
->>>>>>> 20a4de8b
+        coords: Tensor[torch.float32][:, :, 3], atom_pair_inds: Tensor[torch.int64][:, 3]
+    ) -> Tensor[torch.float32][:, 3]:
         """inter-atomic pairwise distance within threshold distance"""
         delta = (
             coords[atom_pair_inds[:, 0], atom_pair_inds[:, 1]]
@@ -78,13 +73,8 @@
     @reactive_property
     @validate_args
     def atom_pair_dist(
-<<<<<<< HEAD
-        atom_pair_delta: Tensor[torch.float][:, 3],
-    ) -> Tensor[torch.float][:]:
-=======
-        atom_pair_delta: Tensor(torch.float32)[:, 3],
-    ) -> Tensor(torch.float32)[:]:
->>>>>>> 20a4de8b
+        atom_pair_delta: Tensor[torch.float32][:, 3],
+    ) -> Tensor[torch.float32][:]:
         return atom_pair_delta.norm(dim=-1)
 
     def atom_pair_to_dense(self, atom_pair_term, null_value=numpy.nan):
