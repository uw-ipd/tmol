from typing import Optional, Tuple, Union

import attr
from toolz import first

import torch
import numpy
import pandas
import scipy.sparse as sparse
import scipy.sparse.csgraph as csgraph

from tmol.types.array import NDArray
from tmol.types.torch import Tensor
from tmol.types.functional import convert_args, validate_args
from tmol.types.tensor import cat

from .datatypes import NodeType, KinTree

ChildParentTuple = Tuple[NDArray(int)[:], NDArray(int)[:]]


@attr.s(auto_attribs=True, frozen=True)
class KinematicBuilder:
    """Supports assembly of sets of bonded atoms into a valid KinTree.

    Provides utility methods to perform incremental assembly of sets of bonded
    atoms ("connected components") into a valid KinTree. This involves
    determination of a spanning DAG for the component beginning from a
    specified root atom, initialization of reference frames for each atom, and
    concatenation of this component onto the KinTree via a jump.

    The builder supports "prioritized bonds" within a connected component,
    which must be present as parent-child relationships within the resulting
    tree. This ensures that specific dofs are explicitly represented in cases
    where a cycle in bonded connectivity results in multiple valid spanning
    trees. (Eg. The proline backbone ring.)
    """

    kintree: KinTree = attr.Factory(KinTree.root_node)

    @classmethod
    @convert_args
    def component_for_prioritized_bonds(
        cls,
        roots: Union[NDArray(int)[:], int],
        mandatory_bonds: Union[NDArray(int)[:, 3], NDArray(int)[:, 2]],
        all_bonds: Union[NDArray(int)[:, 3], NDArray(int)[:, 2]],
        system_size: Optional[int] = None
    ) -> ChildParentTuple:
        assert mandatory_bonds.shape[1] == all_bonds.shape[1]
        if not isinstance(roots, numpy.ndarray):
            # create array from the single integer root input
            roots = numpy.array([roots], dtype=int)

        # interpret an Nx2 bonds array as representing a single stack
        if mandatory_bonds.shape[1] == 2:
            mandatory_bonds = numpy.concatenate(
                (numpy.zeros((mandatory_bonds.shape[0],1),dtype=int), mandatory_bonds),
                axis=1
            )
            all_bonds = numpy.concatenate(
                (numpy.zeros((all_bonds.shape[0],1),dtype=int), all_bonds),
                axis=1
            )

        if not system_size:
            system_size = max(mandatory_bonds[:, 1:3].max(), all_bonds[:, 1:3].max()) + 1

        weighted_bonds = (
            # All entries must be non-zero or sparse graph tools will entries.
            cls.bonds_to_csgraph(all_bonds, [-1], system_size)
            + cls.bonds_to_csgraph(mandatory_bonds, [-1e-5], system_size)
            + cls.faux_bonds_between_roots(
                roots=roots,
                weights=[-1],
                natoms_total=system_size*roots.shape[0],
            )
        )

        ids, parents = cls.bonds_to_connected_component(roots, weighted_bonds)

        # Verify construction
        component_bond_graph = cls.bonds_to_csgraph(
            numpy.block([[parents[1:], ids[1:]], [ids[1:], parents[1:]]]).T
        )
        bond_present = component_bond_graph[
            system_size*mandatory_bonds[:, 0] + mandatory_bonds[:, 1],
            system_size*mandatory_bonds[:, 0] + mandatory_bonds[:, 2]
        ]
        bond_absent = numpy.array((bond_present == 0), dtype=bool)

        assert numpy.all(
            bond_present
        ), "Unable to generate component containing all mandatory bonds."

        return ids, parents

    @classmethod
    @convert_args
    def bonds_to_csgraph(
        cls,
        bonds: Union[NDArray(int)[:, 3], NDArray(int)[:,2]],
        weights: NDArray(float)[:] = numpy.ones(1),  # noqa
        system_size: Optional[int] = None,
    ) -> sparse.csr_matrix:

        # interpret an Nx2 bonds array as representing a single stack
        if bonds.shape[1] == 2:
            bonds = numpy.concatenate(
                (numpy.zeros((bonds.shape[0],1),dtype=int), bonds),
                axis=1
            )

        if not system_size:
            system_size = (bonds[:,1:3].max() + 1)

        bonds_reindexed = system_size * bonds[:,0][:,None] + bonds[:,1:3]
        weights = numpy.broadcast_to(weights, bonds_reindexed[:, 0].shape)

        nats_tot = system_size * (bonds[:,0].max() + 1)
        bonds_csr = sparse.csr_matrix(
            (weights, (bonds_reindexed[:, 0], bonds_reindexed[:, 1])),
            shape=(nats_tot, nats_tot)
        )
        return bonds_csr

    @classmethod
    @convert_args
    def faux_bonds_between_roots(
        cls,
        roots: NDArray(int)[:],
        weights: NDArray(float)[:],
        natoms_total: int
    ) -> Union[sparse.spmatrix, int]:
        """Construct a csgraph with edges from the first root to all
        other roots, if there are other roots. Otherwise, return 0.
        The size of this csgraph should be the total number of
        atoms in all stacks.
        """
        if roots.shape[0] > 1:
            root_faux_bonds = numpy.full((roots.shape[0]-1, 3), roots[0], dtype=int)
            root_faux_bonds[:,0] = 0
            root_faux_bonds[:,1] = roots[1:]
            return cls.bonds_to_csgraph(
                root_faux_bonds,
                weights=weights,
                system_size=natoms_total
            )
        else:
            return 0

    @classmethod
    @validate_args
    def bonds_to_connected_component(
        cls,
        roots: Union[NDArray(int)[:], int],
        bonds: Union[NDArray(int)[:, 3], NDArray(int)[:, 2], sparse.spmatrix],
        system_size: Optional[int] = None
    ) -> ChildParentTuple:

        if not isinstance(roots, numpy.ndarray):
            # create a numpy array from the integer input
            roots = numpy.array([roots], dtype=int)

        if isinstance(bonds, numpy.ndarray):
            # Bonds are a non-prioritized set of edges, assume arbitrary
            # connectivity from the root is allowed.
            if bonds.shape[1] == 2:
                bonds = numpy.concatenate(
                    (numpy.zeros((bonds.shape[0],1),dtype=int), bonds),
                    axis=1
                )
            if system_size is None:
                system_size = max(bonds[:,1].max(), bonds[:,2].max()) + 1

            bond_graph = (
                cls.bonds_to_csgraph(bonds, system_size=system_size) +
                cls.faux_bonds_between_roots(
                    roots=roots,
                    weights=[1],
                    natoms_total=int(system_size*(1+bonds[:,0].max()))
                )
            )
        else:
            # Sparse graph with per-bond weights, generate the minimum
            # spanning tree of the connections before traversing from
            # the root.
            bond_graph = csgraph.minimum_spanning_tree(bonds.tocsr())

        # Perform breadth first traversal from the root of the component
        # to generate the kinematic tree.
        ids, preds = csgraph.breadth_first_order(
            bond_graph, roots[0], directed=False, return_predecessors=True
        )
        parents = preds[ids]
        assert parents[roots[0]] == -9999
        assert numpy.all(parents[1:] >= 0)

        return ids.astype(int), parents.astype(int)

    @convert_args
    def append_connected_components(
        self,
        roots: Tensor(int)[:],
        ids: Tensor(int)[:],
        parent_ids: Tensor(int)[:],
        component_parent=0,
    ):
<<<<<<< HEAD
        assert (
            ids.shape == parent_ids.shape
        ), "elements and parents must be of same length"
        assert len(ids) >= 3, "Bonded ktree must have at least three entries"
=======
        assert(
            ids.shape == parent_ids.shape,
            "elements and parents must be of same length"
        )
        assert len(ids) > 3, "Bonded ktree must have at least three entries"
>>>>>>> ac5cb32d
        assert component_parent < len(self.kintree) and component_parent >= -1

        # root = roots[0]
        id_index = pandas.Index(ids)
        root_indices = torch.LongTensor(id_index.get_indexer(roots))
        for root in root_indices:
            parent_ids[root] = ids[root]

        parent_indices = torch.LongTensor(id_index.get_indexer(parent_ids))
        grandparent_indices = parent_indices[parent_indices]

<<<<<<< HEAD
        # Verify that ids are unique and that all parent references are valid,
        # get_indexer returns -1 if a target value is not present in index.
        assert not id_index.has_duplicates, "Duplicated id in component"
        assert numpy.all(
            parent_indices.numpy() >= 0
        ), "Parent id not present in component."

        # Allocate entries for the new subtree and store the provided ids in
        # the kintree id column. All internal kintree references,
        # (parent/frame) will be wrt kinetree indices, not ids.
=======
>>>>>>> ac5cb32d
        kin_stree = KinTree.full(len(ids), 0)
        kin_stree.id[:] = ids

        kin_start = len(self.kintree)

        kin_stree.doftype[:] = NodeType.bond
        kin_stree.parent[:] = parent_indices + kin_start
        kin_stree.frame_x[:] = torch.arange(len(ids)) + kin_start
        kin_stree.frame_y[:] = parent_indices + kin_start
        kin_stree.frame_z[:] = grandparent_indices + kin_start

<<<<<<< HEAD
        # Go back and rewrite the entries for the root and its children
        # Define the jump DOF of the root, connecting back into existing kintree
        kin_stree.doftype[0] = NodeType.jump
        kin_stree.parent[0] = component_parent

        # Fixup the orientation frame frame of the root and its children.
        # The rootis self-parented at zero, so drop the first match.
        root, *root_children = [int(i) for i in torch.nonzero(parent_indices == 0)]
        root_c1, *root_sibs = root_children

        assert len(root_children) >= 1, "root must have at least one child"
        c1_children = [int(i) for i in torch.nonzero(parent_indices) == root_c1]
        if len(c1_children) > 0:
            c1_children = torch.LongTensor(c1_children)
            root_sibs = torch.LongTensor(root_sibs)

            kin_stree.frame_x[[root, root_c1]] = root_c1 + kin_start
            kin_stree.frame_y[[root, root_c1]] = root + kin_start
            kin_stree.frame_z[[root, root_c1]] = (
                first(c1_children).to(dtype=torch.int) + kin_start
            )

            kin_stree.frame_x[root_sibs] = root_sibs.to(dtype=torch.int) + kin_start
            kin_stree.frame_y[root_sibs] = root + kin_start
            kin_stree.frame_z[root_sibs] = root_c1 + kin_start
        else:

            assert (
                len(root_children) >= 2
            ), "root of bonded tree must have two children if the first child of the root has no children"
            assert root == 0, "root must be self parented, was set above"
            root_c1, *root_sibs = root_children
            root_sibs = torch.LongTensor(root_sibs)

            kin_stree.frame_x[[root, root_c1]] = root_c1 + kin_start
            kin_stree.frame_y[[root, root_c1]] = root + kin_start
            kin_stree.frame_z[[root, root_c1]] = (
                first(root_sibs).to(dtype=torch.int) + kin_start
            )

            kin_stree.frame_x[root_sibs] = root_sibs.to(dtype=torch.int) + kin_start
            kin_stree.frame_y[root_sibs] = root + kin_start
            kin_stree.frame_z[root_sibs] = root_c1 + kin_start
=======
        # Go back and rewrite the entries for the roots and their children.
        # Define the jump DOF of the root, connecting back into existing
        # kintree.
        kin_stree.doftype[root_indices] = NodeType.jump
        kin_stree.parent[root_indices] = component_parent

        # Fixup the orientation frames of the root and its children.
        # The root is self-parented, so drop the first match.
        # I feel like this loop will be slow when building trees
        # for rotamers, where (nroots x natoms) is large.
        for root in root_indices:

            int_root, *root_children = [int(i) for i in torch.nonzero(parent_indices == root)]
            assert len(root_children) >= 2, "root of bonded tree must have two children"
            assert root == int_root
            root_c1, *root_sibs = root_children
            root_sibs = torch. LongTensor(root_sibs)

            kin_stree.frame_x[[int_root, root_c1]] = root_c1 + kin_start
            kin_stree.frame_y[[int_root, root_c1]] = int_root + kin_start
            kin_stree.frame_z[[int_root, root_c1]] = (
                first(root_sibs).to(dtype=torch.int) + kin_start
            )
>>>>>>> ac5cb32d

            kin_stree.frame_x[root_sibs] = root_sibs.to(dtype=torch.int) + kin_start
            kin_stree.frame_y[root_sibs] = int_root + kin_start
            kin_stree.frame_z[root_sibs] = root_c1 + kin_start

        return attr.evolve(self, kintree=cat((self.kintree, kin_stree)))


    @convert_args
    def append_connected_component(
        self, ids: Tensor(int)[:], parent_ids: Tensor(int)[:], component_parent=0
    ):
        return self.append_connected_components(
            roots=torch.zeros((1,), dtype=torch.int32),
            ids=ids, parent_ids=parent_ids,
            component_parent=component_parent )
        #  assert (
        #      ids.shape == parent_ids.shape
        #  ), "elements and parents must be of same length"
        #  assert len(ids) > 3, "Bonded ktree must have at least three entries"
        #  assert component_parent < len(self.kintree) and component_parent >= -1
        #  
        #  # Assert that there is a single connected component?
        #  
        #  # Root node is self-parented for the purpose of verifying the
        #  # connected component tree structure, will be rewritten with jump to
        #  # the component root frame.
        #  parent_ids[0] = ids[0]
        #  
        #  # Create an index of all component ids in the graph and get component
        #  # parent and parent-parent indices
        #  id_index = pandas.Index(ids)
        #  parent_indices = torch.LongTensor(id_index.get_indexer(parent_ids))
        #  grandparent_indices = parent_indices[parent_indices]
        #  
        #  # Verify that ids are unique and that all parent references are valid,
        #  # get_indexer returns -1 if a target value is not present in index.
        #  assert not id_index.has_duplicates, "Duplicated id in component"
        #  assert numpy.all(parent_indices >= 0), "Parent id not present in component."
        #  
        #  # Allocate entries for the new subtree and store the provided ids in
        #  # the kintree id column. All internal kintree references,
        #  # (parent/frame) will be wrt kinetree indices, not ids.
        #  kin_stree = KinTree.full(len(ids), 0)
        #  kin_stree.id[:] = ids
        #  
        #  # Calculate the start index of the kinematic tree block this new
        #  # subtree will occupy, construct all parent & frame references wrt this
        #  # start index.
        #  kin_start = len(self.kintree)
        #  
        #  # Start by writing the the standard, non-root entries of the graph.
        #  kin_stree.doftype[:] = NodeType.bond
        #  kin_stree.parent[:] = parent_indices + kin_start
        #  kin_stree.frame_x[:] = torch.arange(len(ids)) + kin_start
        #  kin_stree.frame_y[:] = parent_indices + kin_start
        #  kin_stree.frame_z[:] = grandparent_indices + kin_start
        #  
        #  # Go back and rewrite the entries for the root and its children
        #  # Define the jump DOF of the root, connecting back into existing kintree
        #  kin_stree.doftype[0] = NodeType.jump
        #  kin_stree.parent[0] = component_parent
        #  
        #  # Fixup the orientation frame of the root and its children.
        #  # The root is self-parented at zero, so drop the first match.
        #  root, *root_children = [int(i) for i in torch.nonzero(parent_indices == 0)]
        #  assert len(root_children) >= 2, "root of bonded tree must have two children"
        #  assert root == 0, "root must be self parented, was set above"
        #  root_c1, *root_sibs = root_children
        #  root_sibs = torch.LongTensor(root_sibs)
        #  
        #  kin_stree.frame_x[[root, root_c1]] = root_c1 + kin_start
        #  kin_stree.frame_y[[root, root_c1]] = root + kin_start
        #  kin_stree.frame_z[[root, root_c1]] = (
        #      first(root_sibs).to(dtype=torch.int) + kin_start
        #  )
        #  
        #  kin_stree.frame_x[root_sibs] = root_sibs.to(dtype=torch.int) + kin_start
        #  kin_stree.frame_y[root_sibs] = root + kin_start
        #  kin_stree.frame_z[root_sibs] = root_c1 + kin_start
        #  
        #  # Append the subtree onto the kintree.
        #  return attr.evolve(self, kintree=cat((self.kintree, kin_stree)))<|MERGE_RESOLUTION|>--- conflicted
+++ resolved
@@ -45,7 +45,7 @@
         roots: Union[NDArray(int)[:], int],
         mandatory_bonds: Union[NDArray(int)[:, 3], NDArray(int)[:, 2]],
         all_bonds: Union[NDArray(int)[:, 3], NDArray(int)[:, 2]],
-        system_size: Optional[int] = None
+        system_size: Optional[int] = None,
     ) -> ChildParentTuple:
         assert mandatory_bonds.shape[1] == all_bonds.shape[1]
         if not isinstance(roots, numpy.ndarray):
@@ -55,25 +55,27 @@
         # interpret an Nx2 bonds array as representing a single stack
         if mandatory_bonds.shape[1] == 2:
             mandatory_bonds = numpy.concatenate(
-                (numpy.zeros((mandatory_bonds.shape[0],1),dtype=int), mandatory_bonds),
-                axis=1
+                (
+                    numpy.zeros((mandatory_bonds.shape[0], 1), dtype=int),
+                    mandatory_bonds,
+                ),
+                axis=1,
             )
             all_bonds = numpy.concatenate(
-                (numpy.zeros((all_bonds.shape[0],1),dtype=int), all_bonds),
-                axis=1
+                (numpy.zeros((all_bonds.shape[0], 1), dtype=int), all_bonds), axis=1
             )
 
         if not system_size:
-            system_size = max(mandatory_bonds[:, 1:3].max(), all_bonds[:, 1:3].max()) + 1
+            system_size = (
+                max(mandatory_bonds[:, 1:3].max(), all_bonds[:, 1:3].max()) + 1
+            )
 
         weighted_bonds = (
             # All entries must be non-zero or sparse graph tools will entries.
             cls.bonds_to_csgraph(all_bonds, [-1], system_size)
             + cls.bonds_to_csgraph(mandatory_bonds, [-1e-5], system_size)
             + cls.faux_bonds_between_roots(
-                roots=roots,
-                weights=[-1],
-                natoms_total=system_size*roots.shape[0],
+                roots=roots, weights=[-1], natoms_total=system_size * roots.shape[0]
             )
         )
 
@@ -84,8 +86,8 @@
             numpy.block([[parents[1:], ids[1:]], [ids[1:], parents[1:]]]).T
         )
         bond_present = component_bond_graph[
-            system_size*mandatory_bonds[:, 0] + mandatory_bonds[:, 1],
-            system_size*mandatory_bonds[:, 0] + mandatory_bonds[:, 2]
+            system_size * mandatory_bonds[:, 0] + mandatory_bonds[:, 1],
+            system_size * mandatory_bonds[:, 0] + mandatory_bonds[:, 2],
         ]
         bond_absent = numpy.array((bond_present == 0), dtype=bool)
 
@@ -99,7 +101,7 @@
     @convert_args
     def bonds_to_csgraph(
         cls,
-        bonds: Union[NDArray(int)[:, 3], NDArray(int)[:,2]],
+        bonds: Union[NDArray(int)[:, 3], NDArray(int)[:, 2]],
         weights: NDArray(float)[:] = numpy.ones(1),  # noqa
         system_size: Optional[int] = None,
     ) -> sparse.csr_matrix:
@@ -107,30 +109,26 @@
         # interpret an Nx2 bonds array as representing a single stack
         if bonds.shape[1] == 2:
             bonds = numpy.concatenate(
-                (numpy.zeros((bonds.shape[0],1),dtype=int), bonds),
-                axis=1
+                (numpy.zeros((bonds.shape[0], 1), dtype=int), bonds), axis=1
             )
 
         if not system_size:
-            system_size = (bonds[:,1:3].max() + 1)
-
-        bonds_reindexed = system_size * bonds[:,0][:,None] + bonds[:,1:3]
+            system_size = bonds[:, 1:3].max() + 1
+
+        bonds_reindexed = system_size * bonds[:, 0][:, None] + bonds[:, 1:3]
         weights = numpy.broadcast_to(weights, bonds_reindexed[:, 0].shape)
 
-        nats_tot = system_size * (bonds[:,0].max() + 1)
+        nats_tot = system_size * (bonds[:, 0].max() + 1)
         bonds_csr = sparse.csr_matrix(
             (weights, (bonds_reindexed[:, 0], bonds_reindexed[:, 1])),
-            shape=(nats_tot, nats_tot)
+            shape=(nats_tot, nats_tot),
         )
         return bonds_csr
 
     @classmethod
     @convert_args
     def faux_bonds_between_roots(
-        cls,
-        roots: NDArray(int)[:],
-        weights: NDArray(float)[:],
-        natoms_total: int
+        cls, roots: NDArray(int)[:], weights: NDArray(float)[:], natoms_total: int
     ) -> Union[sparse.spmatrix, int]:
         """Construct a csgraph with edges from the first root to all
         other roots, if there are other roots. Otherwise, return 0.
@@ -138,13 +136,11 @@
         atoms in all stacks.
         """
         if roots.shape[0] > 1:
-            root_faux_bonds = numpy.full((roots.shape[0]-1, 3), roots[0], dtype=int)
-            root_faux_bonds[:,0] = 0
-            root_faux_bonds[:,1] = roots[1:]
+            root_faux_bonds = numpy.full((roots.shape[0] - 1, 3), roots[0], dtype=int)
+            root_faux_bonds[:, 0] = 0
+            root_faux_bonds[:, 1] = roots[1:]
             return cls.bonds_to_csgraph(
-                root_faux_bonds,
-                weights=weights,
-                system_size=natoms_total
+                root_faux_bonds, weights=weights, system_size=natoms_total
             )
         else:
             return 0
@@ -155,7 +151,7 @@
         cls,
         roots: Union[NDArray(int)[:], int],
         bonds: Union[NDArray(int)[:, 3], NDArray(int)[:, 2], sparse.spmatrix],
-        system_size: Optional[int] = None
+        system_size: Optional[int] = None,
     ) -> ChildParentTuple:
 
         if not isinstance(roots, numpy.ndarray):
@@ -167,19 +163,17 @@
             # connectivity from the root is allowed.
             if bonds.shape[1] == 2:
                 bonds = numpy.concatenate(
-                    (numpy.zeros((bonds.shape[0],1),dtype=int), bonds),
-                    axis=1
+                    (numpy.zeros((bonds.shape[0], 1), dtype=int), bonds), axis=1
                 )
             if system_size is None:
-                system_size = max(bonds[:,1].max(), bonds[:,2].max()) + 1
-
-            bond_graph = (
-                cls.bonds_to_csgraph(bonds, system_size=system_size) +
-                cls.faux_bonds_between_roots(
-                    roots=roots,
-                    weights=[1],
-                    natoms_total=int(system_size*(1+bonds[:,0].max()))
-                )
+                system_size = max(bonds[:, 1].max(), bonds[:, 2].max()) + 1
+
+            bond_graph = cls.bonds_to_csgraph(
+                bonds, system_size=system_size
+            ) + cls.faux_bonds_between_roots(
+                roots=roots,
+                weights=[1],
+                natoms_total=int(system_size * (1 + bonds[:, 0].max())),
             )
         else:
             # Sparse graph with per-bond weights, generate the minimum
@@ -206,18 +200,12 @@
         parent_ids: Tensor(int)[:],
         component_parent=0,
     ):
-<<<<<<< HEAD
         assert (
-            ids.shape == parent_ids.shape
-        ), "elements and parents must be of same length"
+            ids.shape == parent_ids.shape,
+            "elements and parents must be of same length",
+        )
         assert len(ids) >= 3, "Bonded ktree must have at least three entries"
-=======
-        assert(
-            ids.shape == parent_ids.shape,
-            "elements and parents must be of same length"
-        )
-        assert len(ids) > 3, "Bonded ktree must have at least three entries"
->>>>>>> ac5cb32d
+
         assert component_parent < len(self.kintree) and component_parent >= -1
 
         # root = roots[0]
@@ -229,19 +217,6 @@
         parent_indices = torch.LongTensor(id_index.get_indexer(parent_ids))
         grandparent_indices = parent_indices[parent_indices]
 
-<<<<<<< HEAD
-        # Verify that ids are unique and that all parent references are valid,
-        # get_indexer returns -1 if a target value is not present in index.
-        assert not id_index.has_duplicates, "Duplicated id in component"
-        assert numpy.all(
-            parent_indices.numpy() >= 0
-        ), "Parent id not present in component."
-
-        # Allocate entries for the new subtree and store the provided ids in
-        # the kintree id column. All internal kintree references,
-        # (parent/frame) will be wrt kinetree indices, not ids.
-=======
->>>>>>> ac5cb32d
         kin_stree = KinTree.full(len(ids), 0)
         kin_stree.id[:] = ids
 
@@ -253,82 +228,55 @@
         kin_stree.frame_y[:] = parent_indices + kin_start
         kin_stree.frame_z[:] = grandparent_indices + kin_start
 
-<<<<<<< HEAD
         # Go back and rewrite the entries for the root and its children
         # Define the jump DOF of the root, connecting back into existing kintree
-        kin_stree.doftype[0] = NodeType.jump
-        kin_stree.parent[0] = component_parent
+        kin_stree.doftype[root_indices] = NodeType.jump
+        kin_stree.parent[root_indices] = component_parent
 
         # Fixup the orientation frame frame of the root and its children.
         # The rootis self-parented at zero, so drop the first match.
-        root, *root_children = [int(i) for i in torch.nonzero(parent_indices == 0)]
-        root_c1, *root_sibs = root_children
-
-        assert len(root_children) >= 1, "root must have at least one child"
-        c1_children = [int(i) for i in torch.nonzero(parent_indices) == root_c1]
-        if len(c1_children) > 0:
-            c1_children = torch.LongTensor(c1_children)
-            root_sibs = torch.LongTensor(root_sibs)
-
-            kin_stree.frame_x[[root, root_c1]] = root_c1 + kin_start
-            kin_stree.frame_y[[root, root_c1]] = root + kin_start
-            kin_stree.frame_z[[root, root_c1]] = (
-                first(c1_children).to(dtype=torch.int) + kin_start
-            )
-
-            kin_stree.frame_x[root_sibs] = root_sibs.to(dtype=torch.int) + kin_start
-            kin_stree.frame_y[root_sibs] = root + kin_start
-            kin_stree.frame_z[root_sibs] = root_c1 + kin_start
-        else:
-
-            assert (
-                len(root_children) >= 2
-            ), "root of bonded tree must have two children if the first child of the root has no children"
-            assert root == 0, "root must be self parented, was set above"
+        for root in root_indices:
+            int_root, *root_children = [
+                int(i) for i in torch.nonzero(parent_indices == root)
+            ]
             root_c1, *root_sibs = root_children
-            root_sibs = torch.LongTensor(root_sibs)
-
-            kin_stree.frame_x[[root, root_c1]] = root_c1 + kin_start
-            kin_stree.frame_y[[root, root_c1]] = root + kin_start
-            kin_stree.frame_z[[root, root_c1]] = (
-                first(root_sibs).to(dtype=torch.int) + kin_start
-            )
-
-            kin_stree.frame_x[root_sibs] = root_sibs.to(dtype=torch.int) + kin_start
-            kin_stree.frame_y[root_sibs] = root + kin_start
-            kin_stree.frame_z[root_sibs] = root_c1 + kin_start
-=======
-        # Go back and rewrite the entries for the roots and their children.
-        # Define the jump DOF of the root, connecting back into existing
-        # kintree.
-        kin_stree.doftype[root_indices] = NodeType.jump
-        kin_stree.parent[root_indices] = component_parent
-
-        # Fixup the orientation frames of the root and its children.
-        # The root is self-parented, so drop the first match.
-        # I feel like this loop will be slow when building trees
-        # for rotamers, where (nroots x natoms) is large.
-        for root in root_indices:
-
-            int_root, *root_children = [int(i) for i in torch.nonzero(parent_indices == root)]
-            assert len(root_children) >= 2, "root of bonded tree must have two children"
-            assert root == int_root
-            root_c1, *root_sibs = root_children
-            root_sibs = torch. LongTensor(root_sibs)
-
-            kin_stree.frame_x[[int_root, root_c1]] = root_c1 + kin_start
-            kin_stree.frame_y[[int_root, root_c1]] = int_root + kin_start
-            kin_stree.frame_z[[int_root, root_c1]] = (
-                first(root_sibs).to(dtype=torch.int) + kin_start
-            )
->>>>>>> ac5cb32d
-
-            kin_stree.frame_x[root_sibs] = root_sibs.to(dtype=torch.int) + kin_start
-            kin_stree.frame_y[root_sibs] = int_root + kin_start
-            kin_stree.frame_z[root_sibs] = root_c1 + kin_start
+
+            assert len(root_children) >= 1, "root must have at least one child"
+            c1_children = [int(i) for i in torch.nonzero(parent_indices) == root_c1]
+            if len(c1_children) > 0:
+                c1_children = torch.LongTensor(c1_children)
+                root_sibs = torch.LongTensor(root_sibs)
+
+                kin_stree.frame_x[[int_root, root_c1]] = root_c1 + kin_start
+                kin_stree.frame_y[[int_root, root_c1]] = root + kin_start
+                kin_stree.frame_z[[int_root, root_c1]] = (
+                    first(c1_children).to(dtype=torch.int) + kin_start
+                )
+
+                kin_stree.frame_x[root_sibs] = root_sibs.to(dtype=torch.int) + kin_start
+                kin_stree.frame_y[root_sibs] = root + kin_start
+                kin_stree.frame_z[root_sibs] = root_c1 + kin_start
+            else:
+
+                assert (
+                    len(root_children) >= 2
+                ), "root of bonded tree must have two children if the first child of the root has no children"
+                assert root == 0, "root must be self parented, was set above"
+                root_c1, *root_sibs = root_children
+                root_sibs = torch.LongTensor(root_sibs)
+
+                kin_stree.frame_x[[int_root, root_c1]] = root_c1 + kin_start
+                kin_stree.frame_y[[int_root, root_c1]] = root + kin_start
+                kin_stree.frame_z[[int_root, root_c1]] = (
+                    first(root_sibs).to(dtype=torch.int) + kin_start
+                )
+
+                kin_stree.frame_x[root_sibs] = root_sibs.to(dtype=torch.int) + kin_start
+                kin_stree.frame_y[root_sibs] = root + kin_start
+                kin_stree.frame_y[root_sibs] = int_root + kin_start
+                kin_stree.frame_z[root_sibs] = root_c1 + kin_start
 
         return attr.evolve(self, kintree=cat((self.kintree, kin_stree)))
-
 
     @convert_args
     def append_connected_component(
@@ -336,55 +284,57 @@
     ):
         return self.append_connected_components(
             roots=torch.zeros((1,), dtype=torch.int32),
-            ids=ids, parent_ids=parent_ids,
-            component_parent=component_parent )
+            ids=ids,
+            parent_ids=parent_ids,
+            component_parent=component_parent,
+        )
         #  assert (
         #      ids.shape == parent_ids.shape
         #  ), "elements and parents must be of same length"
         #  assert len(ids) > 3, "Bonded ktree must have at least three entries"
         #  assert component_parent < len(self.kintree) and component_parent >= -1
-        #  
+        #
         #  # Assert that there is a single connected component?
-        #  
+        #
         #  # Root node is self-parented for the purpose of verifying the
         #  # connected component tree structure, will be rewritten with jump to
         #  # the component root frame.
         #  parent_ids[0] = ids[0]
-        #  
+        #
         #  # Create an index of all component ids in the graph and get component
         #  # parent and parent-parent indices
         #  id_index = pandas.Index(ids)
         #  parent_indices = torch.LongTensor(id_index.get_indexer(parent_ids))
         #  grandparent_indices = parent_indices[parent_indices]
-        #  
+        #
         #  # Verify that ids are unique and that all parent references are valid,
         #  # get_indexer returns -1 if a target value is not present in index.
         #  assert not id_index.has_duplicates, "Duplicated id in component"
         #  assert numpy.all(parent_indices >= 0), "Parent id not present in component."
-        #  
+        #
         #  # Allocate entries for the new subtree and store the provided ids in
         #  # the kintree id column. All internal kintree references,
         #  # (parent/frame) will be wrt kinetree indices, not ids.
         #  kin_stree = KinTree.full(len(ids), 0)
         #  kin_stree.id[:] = ids
-        #  
+        #
         #  # Calculate the start index of the kinematic tree block this new
         #  # subtree will occupy, construct all parent & frame references wrt this
         #  # start index.
         #  kin_start = len(self.kintree)
-        #  
+        #
         #  # Start by writing the the standard, non-root entries of the graph.
         #  kin_stree.doftype[:] = NodeType.bond
         #  kin_stree.parent[:] = parent_indices + kin_start
         #  kin_stree.frame_x[:] = torch.arange(len(ids)) + kin_start
         #  kin_stree.frame_y[:] = parent_indices + kin_start
         #  kin_stree.frame_z[:] = grandparent_indices + kin_start
-        #  
+        #
         #  # Go back and rewrite the entries for the root and its children
         #  # Define the jump DOF of the root, connecting back into existing kintree
         #  kin_stree.doftype[0] = NodeType.jump
         #  kin_stree.parent[0] = component_parent
-        #  
+        #
         #  # Fixup the orientation frame of the root and its children.
         #  # The root is self-parented at zero, so drop the first match.
         #  root, *root_children = [int(i) for i in torch.nonzero(parent_indices == 0)]
@@ -392,16 +342,16 @@
         #  assert root == 0, "root must be self parented, was set above"
         #  root_c1, *root_sibs = root_children
         #  root_sibs = torch.LongTensor(root_sibs)
-        #  
+        #
         #  kin_stree.frame_x[[root, root_c1]] = root_c1 + kin_start
         #  kin_stree.frame_y[[root, root_c1]] = root + kin_start
         #  kin_stree.frame_z[[root, root_c1]] = (
         #      first(root_sibs).to(dtype=torch.int) + kin_start
         #  )
-        #  
+        #
         #  kin_stree.frame_x[root_sibs] = root_sibs.to(dtype=torch.int) + kin_start
         #  kin_stree.frame_y[root_sibs] = root + kin_start
         #  kin_stree.frame_z[root_sibs] = root_c1 + kin_start
-        #  
+        #
         #  # Append the subtree onto the kintree.
         #  return attr.evolve(self, kintree=cat((self.kintree, kin_stree)))