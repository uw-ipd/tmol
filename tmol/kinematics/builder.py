from typing import Optional, Tuple, Union

import attr
from toolz import first

import torch
import numpy
import pandas
import scipy.sparse as sparse
import scipy.sparse.csgraph as csgraph

from tmol.types.array import NDArray
from tmol.types.torch import Tensor
from tmol.types.functional import convert_args, validate_args
from tmol.types.tensor import cat

from .datatypes import NodeType, KinTree

ChildParentTuple = Tuple[NDArray(int)[:], NDArray(int)[:]]


@attr.s(auto_attribs=True, frozen=True)
class KinematicBuilder:
    """Supports assembly of sets of bonded atoms into a valid KinTree.

    Provides utility methods to perform incremental assembly of sets of bonded
    atoms ("connected components") into a valid KinTree. This involves
    determination of a spanning DAG for the component beginning from a
    specified root atom, initialization of reference frames for each atom, and
    concatenation of this component onto the KinTree via a jump.

    The builder supports "prioritized bonds" within a connected component,
    which must be present as parent-child relationships within the resulting
    tree. This ensures that specific dofs are explicitly represented in cases
    where a cycle in bonded connectivity results in multiple valid spanning
    trees. (Eg. The proline backbone ring.)
    """

    kintree: KinTree = attr.Factory(KinTree.root_node)

    @classmethod
    @convert_args
    def component_for_prioritized_bonds(
        cls,
        roots: Union[NDArray(int)[:], int],
        mandatory_bonds: Union[NDArray(int)[:, 3], NDArray(int)[:, 2]],
        all_bonds: Union[NDArray(int)[:, 3], NDArray(int)[:, 2]],
        system_size: Optional[int] = None,
    ) -> ChildParentTuple:
        assert mandatory_bonds.shape[1] == all_bonds.shape[1]
        if not isinstance(roots, numpy.ndarray):
            # create array from the single integer root input
            roots = numpy.array([roots], dtype=int)

        # interpret an Nx2 bonds array as representing a single stack
        if mandatory_bonds.shape[1] == 2:
            mandatory_bonds = numpy.concatenate(
                (
                    numpy.zeros((mandatory_bonds.shape[0], 1), dtype=int),
                    mandatory_bonds,
                ),
                axis=1,
            )
            all_bonds = numpy.concatenate(
                (numpy.zeros((all_bonds.shape[0], 1), dtype=int), all_bonds), axis=1
            )

        if not system_size:
            system_size = (
                max(mandatory_bonds[:, 1:3].max(), all_bonds[:, 1:3].max()) + 1
            )

        weighted_bonds = (
            # All entries must be non-zero or sparse graph tools will entries.
            cls.bonds_to_csgraph(all_bonds, [-1], system_size)
            + cls.bonds_to_csgraph(mandatory_bonds, [-1e-5], system_size)
            + cls.faux_bonds_between_roots(
                roots=roots, weights=[-1], natoms_total=system_size * roots.shape[0]
            )
        )

        ids, parents = cls.bonds_to_connected_component(roots, weighted_bonds)

        # Verify construction
        component_bond_graph = cls.bonds_to_csgraph(
            numpy.block([[parents[1:], ids[1:]], [ids[1:], parents[1:]]]).T
        )
        bond_present = component_bond_graph[
            system_size * mandatory_bonds[:, 0] + mandatory_bonds[:, 1],
            system_size * mandatory_bonds[:, 0] + mandatory_bonds[:, 2],
        ]
        bond_absent = numpy.array((bond_present == 0), dtype=bool)

        assert numpy.all(
            bond_present
        ), "Unable to generate component containing all mandatory bonds."

        return ids, parents

    @classmethod
    @convert_args
    def bonds_to_csgraph(
        cls,
        bonds: Union[NDArray(int)[:, 3], NDArray(int)[:, 2]],
        weights: NDArray(float)[:] = numpy.ones(1),  # noqa
        system_size: Optional[int] = None,
    ) -> sparse.csr_matrix:

        # interpret an Nx2 bonds array as representing a single stack
        if bonds.shape[1] == 2:
            bonds = numpy.concatenate(
                (numpy.zeros((bonds.shape[0], 1), dtype=int), bonds), axis=1
            )

        if not system_size:
            system_size = bonds[:, 1:3].max() + 1

        bonds_reindexed = system_size * bonds[:, 0][:, None] + bonds[:, 1:3]
        weights = numpy.broadcast_to(weights, bonds_reindexed[:, 0].shape)

        nats_tot = system_size * (bonds[:, 0].max() + 1)
        bonds_csr = sparse.csr_matrix(
            (weights, (bonds_reindexed[:, 0], bonds_reindexed[:, 1])),
            shape=(nats_tot, nats_tot),
        )
        return bonds_csr

    @classmethod
    @convert_args
    def faux_bonds_between_roots(
        cls, roots: NDArray(int)[:], weights: NDArray(float)[:], natoms_total: int
    ) -> Union[sparse.spmatrix, int]:
        """Construct a csgraph with edges from the first root to all
        other roots, if there are other roots. Otherwise, return 0.
        The size of this csgraph should be the total number of
        atoms in all stacks.
        """
        if roots.shape[0] > 1:
            root_faux_bonds = numpy.full((roots.shape[0] - 1, 3), roots[0], dtype=int)
            root_faux_bonds[:, 0] = 0
            root_faux_bonds[:, 1] = roots[1:]
            return cls.bonds_to_csgraph(
                root_faux_bonds, weights=weights, system_size=natoms_total
            )
        else:
            return 0

    @classmethod
    @validate_args
    def bonds_to_connected_component(
        cls,
        roots: Union[NDArray(int)[:], int],
        bonds: Union[NDArray(int)[:, 3], NDArray(int)[:, 2], sparse.spmatrix],
        system_size: Optional[int] = None,
    ) -> ChildParentTuple:

        if not isinstance(roots, numpy.ndarray):
            # create a numpy array from the integer input
            roots = numpy.array([roots], dtype=int)

        if isinstance(bonds, numpy.ndarray):
            # Bonds are a non-prioritized set of edges, assume arbitrary
            # connectivity from the root is allowed.
            if bonds.shape[1] == 2:
                bonds = numpy.concatenate(
                    (numpy.zeros((bonds.shape[0], 1), dtype=int), bonds), axis=1
                )
            if system_size is None:
                system_size = max(bonds[:, 1].max(), bonds[:, 2].max()) + 1

            bond_graph = cls.bonds_to_csgraph(
                bonds, system_size=system_size
            ) + cls.faux_bonds_between_roots(
                roots=roots,
                weights=[1],
                natoms_total=int(system_size * (1 + bonds[:, 0].max())),
            )
        else:
            # Sparse graph with per-bond weights, generate the minimum
            # spanning tree of the connections before traversing from
            # the root.
            bond_graph = csgraph.minimum_spanning_tree(bonds.tocsr())

        # Perform breadth first traversal from the root of the component
        # to generate the kinematic tree.
        ids, preds = csgraph.breadth_first_order(
            bond_graph, roots[0], directed=False, return_predecessors=True
        )
        parents = preds[ids]
        assert parents[roots[0]] == -9999
        assert numpy.all(parents[1:] >= 0)

        return ids.astype(int), parents.astype(int)

    @convert_args
    def append_connected_components(
        self,
        roots: Tensor(int)[:],
        ids: Tensor(int)[:],
        parent_ids: Tensor(int)[:],
        component_parent=0,
    ):
        assert (
            ids.shape == parent_ids.shape,
            "elements and parents must be of same length",
        )
        assert len(ids) >= 3, "Bonded ktree must have at least three entries"

        assert component_parent < len(self.kintree) and component_parent >= -1

        # root = roots[0]
        id_index = pandas.Index(ids)
        root_indices = torch.LongTensor(id_index.get_indexer(roots))
        for root in root_indices:
            parent_ids[root] = ids[root]

        parent_indices = torch.LongTensor(id_index.get_indexer(parent_ids))
        grandparent_indices = parent_indices[parent_indices]

        kin_stree = KinTree.full(len(ids), 0)
        kin_stree.id[:] = ids

<<<<<<< HEAD
=======
        # print("kin_stree.id")
        # print(kin_stree.id[:10])

        # Calculate the start index of the kinematic tree block this new
        # subtree will occupy, construct all parent & frame references wrt this
        # start index.
>>>>>>> 0a4b5ce7
        kin_start = len(self.kintree)

        kin_stree.doftype[:] = NodeType.bond
        kin_stree.parent[:] = parent_indices + kin_start
        kin_stree.frame_x[:] = torch.arange(len(ids)) + kin_start
        kin_stree.frame_y[:] = parent_indices + kin_start
        kin_stree.frame_z[:] = grandparent_indices + kin_start

        # Go back and rewrite the entries for the root and its children
        # Define the jump DOF of the root, connecting back into existing kintree
        kin_stree.doftype[root_indices] = NodeType.jump
        kin_stree.parent[root_indices] = component_parent

        # Fixup the orientation frame frame of the root and its children.
        # The rootis self-parented at zero, so drop the first match.
<<<<<<< HEAD
        for root in root_indices:
            int_root, *root_children = [
                int(i) for i in torch.nonzero(parent_indices == root)
            ]
=======
        root, *root_children = [int(i) for i in torch.nonzero(parent_indices == 0)]
        root_c1, *root_sibs = root_children

        # print("root c1", root_c1)

        assert len(root_children) >= 1, "root must have at least one child"
        c1_children = [int(i) for i in torch.nonzero(parent_indices == root_c1)]
        # print("c1 children?")
        # print(c1_children)
        # if False:
        if len(c1_children) > 0:
            c1_children = torch.LongTensor(c1_children)
            root_sibs = torch.LongTensor(root_sibs)

            kin_stree.frame_x[[root, root_c1]] = root_c1 + kin_start
            kin_stree.frame_y[[root, root_c1]] = root + kin_start
            kin_stree.frame_z[[root, root_c1]] = (
                first(c1_children).to(dtype=torch.int) + kin_start
            )

            kin_stree.frame_x[root_sibs] = root_sibs.to(dtype=torch.int) + kin_start
            kin_stree.frame_y[root_sibs] = root + kin_start
            kin_stree.frame_z[root_sibs] = root_c1 + kin_start
        else:

            assert (
                len(root_children) >= 2
            ), "root of bonded tree must have two children if the first child of the root has no children"
            assert root == 0, "root must be self parented, was set above"
>>>>>>> 0a4b5ce7
            root_c1, *root_sibs = root_children

            assert len(root_children) >= 1, "root must have at least one child"
            c1_children = [int(i) for i in torch.nonzero(parent_indices) == root_c1]
            if len(c1_children) > 0:
                c1_children = torch.LongTensor(c1_children)
                root_sibs = torch.LongTensor(root_sibs)

                kin_stree.frame_x[[int_root, root_c1]] = root_c1 + kin_start
                kin_stree.frame_y[[int_root, root_c1]] = root + kin_start
                kin_stree.frame_z[[int_root, root_c1]] = (
                    first(c1_children).to(dtype=torch.int) + kin_start
                )

                kin_stree.frame_x[root_sibs] = root_sibs.to(dtype=torch.int) + kin_start
                kin_stree.frame_y[root_sibs] = root + kin_start
                kin_stree.frame_z[root_sibs] = root_c1 + kin_start
            else:

                assert (
                    len(root_children) >= 2
                ), "root of bonded tree must have two children if the first child of the root has no children"
                assert root == 0, "root must be self parented, was set above"
                root_c1, *root_sibs = root_children
                root_sibs = torch.LongTensor(root_sibs)

                kin_stree.frame_x[[int_root, root_c1]] = root_c1 + kin_start
                kin_stree.frame_y[[int_root, root_c1]] = root + kin_start
                kin_stree.frame_z[[int_root, root_c1]] = (
                    first(root_sibs).to(dtype=torch.int) + kin_start
                )

                kin_stree.frame_x[root_sibs] = root_sibs.to(dtype=torch.int) + kin_start
                kin_stree.frame_y[root_sibs] = root + kin_start
                kin_stree.frame_y[root_sibs] = int_root + kin_start
                kin_stree.frame_z[root_sibs] = root_c1 + kin_start

        return attr.evolve(self, kintree=cat((self.kintree, kin_stree)))

<<<<<<< HEAD
    @convert_args
    def append_connected_component(
        self, ids: Tensor(int)[:], parent_ids: Tensor(int)[:], component_parent=0
    ):
        return self.append_connected_components(
            roots=torch.zeros((1,), dtype=torch.int32),
            ids=ids,
            parent_ids=parent_ids,
            component_parent=component_parent,
        )
        #  assert (
        #      ids.shape == parent_ids.shape
        #  ), "elements and parents must be of same length"
        #  assert len(ids) > 3, "Bonded ktree must have at least three entries"
        #  assert component_parent < len(self.kintree) and component_parent >= -1
        #
        #  # Assert that there is a single connected component?
        #
        #  # Root node is self-parented for the purpose of verifying the
        #  # connected component tree structure, will be rewritten with jump to
        #  # the component root frame.
        #  parent_ids[0] = ids[0]
        #
        #  # Create an index of all component ids in the graph and get component
        #  # parent and parent-parent indices
        #  id_index = pandas.Index(ids)
        #  parent_indices = torch.LongTensor(id_index.get_indexer(parent_ids))
        #  grandparent_indices = parent_indices[parent_indices]
        #
        #  # Verify that ids are unique and that all parent references are valid,
        #  # get_indexer returns -1 if a target value is not present in index.
        #  assert not id_index.has_duplicates, "Duplicated id in component"
        #  assert numpy.all(parent_indices >= 0), "Parent id not present in component."
        #
        #  # Allocate entries for the new subtree and store the provided ids in
        #  # the kintree id column. All internal kintree references,
        #  # (parent/frame) will be wrt kinetree indices, not ids.
        #  kin_stree = KinTree.full(len(ids), 0)
        #  kin_stree.id[:] = ids
        #
        #  # Calculate the start index of the kinematic tree block this new
        #  # subtree will occupy, construct all parent & frame references wrt this
        #  # start index.
        #  kin_start = len(self.kintree)
        #
        #  # Start by writing the the standard, non-root entries of the graph.
        #  kin_stree.doftype[:] = NodeType.bond
        #  kin_stree.parent[:] = parent_indices + kin_start
        #  kin_stree.frame_x[:] = torch.arange(len(ids)) + kin_start
        #  kin_stree.frame_y[:] = parent_indices + kin_start
        #  kin_stree.frame_z[:] = grandparent_indices + kin_start
        #
        #  # Go back and rewrite the entries for the root and its children
        #  # Define the jump DOF of the root, connecting back into existing kintree
        #  kin_stree.doftype[0] = NodeType.jump
        #  kin_stree.parent[0] = component_parent
        #
        #  # Fixup the orientation frame of the root and its children.
        #  # The root is self-parented at zero, so drop the first match.
        #  root, *root_children = [int(i) for i in torch.nonzero(parent_indices == 0)]
        #  assert len(root_children) >= 2, "root of bonded tree must have two children"
        #  assert root == 0, "root must be self parented, was set above"
        #  root_c1, *root_sibs = root_children
        #  root_sibs = torch.LongTensor(root_sibs)
        #
        #  kin_stree.frame_x[[root, root_c1]] = root_c1 + kin_start
        #  kin_stree.frame_y[[root, root_c1]] = root + kin_start
        #  kin_stree.frame_z[[root, root_c1]] = (
        #      first(root_sibs).to(dtype=torch.int) + kin_start
        #  )
        #
        #  kin_stree.frame_x[root_sibs] = root_sibs.to(dtype=torch.int) + kin_start
        #  kin_stree.frame_y[root_sibs] = root + kin_start
        #  kin_stree.frame_z[root_sibs] = root_c1 + kin_start
        #
        #  # Append the subtree onto the kintree.
        #  return attr.evolve(self, kintree=cat((self.kintree, kin_stree)))
=======
        # print("kin_stree.frame_x")
        # print(kin_stree.frame_x[:10])
        # print("kin_stree.frame_y")
        # print(kin_stree.frame_y[:10])
        # print("kin_stree.frame_z")
        # print(kin_stree.frame_z[:10])

        # Append the subtree onto the kintree.
        return attr.evolve(self, kintree=cat((self.kintree, kin_stree)))
>>>>>>> 0a4b5ce7
<|MERGE_RESOLUTION|>--- conflicted
+++ resolved
@@ -220,15 +220,6 @@
         kin_stree = KinTree.full(len(ids), 0)
         kin_stree.id[:] = ids
 
-<<<<<<< HEAD
-=======
-        # print("kin_stree.id")
-        # print(kin_stree.id[:10])
-
-        # Calculate the start index of the kinematic tree block this new
-        # subtree will occupy, construct all parent & frame references wrt this
-        # start index.
->>>>>>> 0a4b5ce7
         kin_start = len(self.kintree)
 
         kin_stree.doftype[:] = NodeType.bond
@@ -244,46 +235,14 @@
 
         # Fixup the orientation frame frame of the root and its children.
         # The rootis self-parented at zero, so drop the first match.
-<<<<<<< HEAD
         for root in root_indices:
             int_root, *root_children = [
                 int(i) for i in torch.nonzero(parent_indices == root)
             ]
-=======
-        root, *root_children = [int(i) for i in torch.nonzero(parent_indices == 0)]
-        root_c1, *root_sibs = root_children
-
-        # print("root c1", root_c1)
-
-        assert len(root_children) >= 1, "root must have at least one child"
-        c1_children = [int(i) for i in torch.nonzero(parent_indices == root_c1)]
-        # print("c1 children?")
-        # print(c1_children)
-        # if False:
-        if len(c1_children) > 0:
-            c1_children = torch.LongTensor(c1_children)
-            root_sibs = torch.LongTensor(root_sibs)
-
-            kin_stree.frame_x[[root, root_c1]] = root_c1 + kin_start
-            kin_stree.frame_y[[root, root_c1]] = root + kin_start
-            kin_stree.frame_z[[root, root_c1]] = (
-                first(c1_children).to(dtype=torch.int) + kin_start
-            )
-
-            kin_stree.frame_x[root_sibs] = root_sibs.to(dtype=torch.int) + kin_start
-            kin_stree.frame_y[root_sibs] = root + kin_start
-            kin_stree.frame_z[root_sibs] = root_c1 + kin_start
-        else:
-
-            assert (
-                len(root_children) >= 2
-            ), "root of bonded tree must have two children if the first child of the root has no children"
-            assert root == 0, "root must be self parented, was set above"
->>>>>>> 0a4b5ce7
             root_c1, *root_sibs = root_children
 
             assert len(root_children) >= 1, "root must have at least one child"
-            c1_children = [int(i) for i in torch.nonzero(parent_indices) == root_c1]
+            c1_children = [int(i) for i in torch.nonzero(parent_indices == root_c1)]
             if len(c1_children) > 0:
                 c1_children = torch.LongTensor(c1_children)
                 root_sibs = torch.LongTensor(root_sibs)
@@ -319,7 +278,6 @@
 
         return attr.evolve(self, kintree=cat((self.kintree, kin_stree)))
 
-<<<<<<< HEAD
     @convert_args
     def append_connected_component(
         self, ids: Tensor(int)[:], parent_ids: Tensor(int)[:], component_parent=0
@@ -396,15 +354,4 @@
         #  kin_stree.frame_z[root_sibs] = root_c1 + kin_start
         #
         #  # Append the subtree onto the kintree.
-        #  return attr.evolve(self, kintree=cat((self.kintree, kin_stree)))
-=======
-        # print("kin_stree.frame_x")
-        # print(kin_stree.frame_x[:10])
-        # print("kin_stree.frame_y")
-        # print(kin_stree.frame_y[:10])
-        # print("kin_stree.frame_z")
-        # print(kin_stree.frame_z[:10])
-
-        # Append the subtree onto the kintree.
-        return attr.evolve(self, kintree=cat((self.kintree, kin_stree)))
->>>>>>> 0a4b5ce7
+        #  return attr.evolve(self, kintree=cat((self.kintree, kin_stree)))