import numpy
import torch

from typing import Optional

from ..types.functional import validate_args

from ..kinematics.operations import inverseKin

from ..score.stacked_system import StackedSystem
from ..score.bonded_atom import BondedAtomScoreGraph
from ..score.rama.score_graph import RamaScoreGraph
from ..score.omega.score_graph import OmegaScoreGraph
from ..score.dunbrack.score_graph import DunbrackScoreGraph
from tmol.database.scoring import RamaDatabase
from ..score.coordinates import (
    CartesianAtomicCoordinateProvider,
    KinematicAtomicCoordinateProvider,
)

from .packed import PackedResidueSystem, PackedResidueSystemStack
from .kinematics import KinematicDescription

from tmol.database import ParameterDatabase
from tmol.types.array import NDArray


@StackedSystem.factory_for.register(PackedResidueSystem)
@validate_args
def stack_params_for_system(system: PackedResidueSystem, **_):
    return dict(stack_depth=1, system_size=int(system.system_size))


@StackedSystem.factory_for.register(PackedResidueSystemStack)
@validate_args
def stack_params_for_stacked_system(stack: PackedResidueSystemStack, **_):
    return dict(
        stack_depth=len(stack.systems),
        system_size=max(int(system.system_size) for system in stack.systems),
    )


@BondedAtomScoreGraph.factory_for.register(PackedResidueSystem)
@validate_args
def bonded_atoms_for_system(
    system: PackedResidueSystem, drop_missing_atoms: bool = False, **_
):
    bonds = numpy.empty((len(system.bonds), 3), dtype=int)
    bonds[:, 0] = 0
    bonds[:, 1:] = system.bonds

    atom_types = system.atom_metadata["atom_type"].copy()[None, :]
    atom_names = system.atom_metadata["atom_name"].copy()[None, :]
    res_indices = system.atom_metadata["residue_index"].copy()[None, :]
    res_names = system.atom_metadata["residue_name"].copy()[None, :]

    if drop_missing_atoms:
        atom_types[0, numpy.any(numpy.isnan(system.coords), axis=-1)] = None

    return dict(
        bonds=bonds,
        atom_types=atom_types,
        atom_names=atom_names,
        res_indices=res_indices,
        res_names=res_names,
    )


@BondedAtomScoreGraph.factory_for.register(PackedResidueSystemStack)
@validate_args
def stacked_bonded_atoms_for_system(
    stack: PackedResidueSystemStack,
    stack_depth: int,
    system_size: int,
    drop_missing_atoms: bool = False,
    **_,
):
    bonds_for_systems = [
        bonded_atoms_for_system(sys, drop_missing_atoms) for sys in stack.systems
    ]

    for i, d in enumerate(bonds_for_systems):
        d["bonds"][:, 0] = i
    bonds = numpy.concatenate(tuple(d["bonds"] for d in bonds_for_systems))

    def expand_atoms(atdat):
        atdat2 = numpy.full((1, system_size), None, dtype=object)
        atdat2[0, : atdat.shape[1]] = atdat
        return atdat2

    def stackem(key):
        return numpy.concatenate([expand_atoms(d[key]) for d in bonds_for_systems])

    return dict(
        bonds=bonds,
        atom_types=stackem("atom_types"),
        atom_names=stackem("atom_names"),
        res_indices=stackem("res_indices"),
        res_names=stackem("res_names"),
    )


@CartesianAtomicCoordinateProvider.factory_for.register(PackedResidueSystem)
@validate_args
def coords_for_system(
    system: PackedResidueSystem, device: torch.device, requires_grad: bool = True, **_
):
    """Extract constructor kwargs to initialize a `CartesianAtomicCoordinateProvider`"""

    stack_depth = 1
    system_size = len(system.coords)

    coords = torch.tensor(
        system.coords.reshape(stack_depth, system_size, 3),
        dtype=torch.float,
        device=device,
    ).requires_grad_(requires_grad)

    return dict(coords=coords)


@CartesianAtomicCoordinateProvider.factory_for.register(PackedResidueSystemStack)
@validate_args
def stacked_coords_for_system(
    stack: PackedResidueSystemStack,
    device: torch.device,
    stack_depth: int,
    system_size: int,
    requires_grad: bool = True,
    **_,
):
    """Extract constructor kwargs to initialize a `CartesianAtomicCoordinateProvider`"""

    coords_for_systems = [
        coords_for_system(sys, device, requires_grad) for sys in stack.systems
    ]

    coords = torch.full(
        (stack_depth, system_size, 3), numpy.nan, dtype=torch.float, device=device
    )
    for i, d in enumerate(coords_for_systems):
        coords[i, : d["coords"].shape[1]] = d["coords"]

    coords = coords.requires_grad_(requires_grad)

    return dict(coords=coords)


@KinematicAtomicCoordinateProvider.factory_for.register(PackedResidueSystem)
@validate_args
def system_torsion_graph_inputs(
    system: PackedResidueSystem, device: torch.device, requires_grad: bool = True, **_
):
    """Constructor parameters for torsion space scoring.

    Extract constructor kwargs to initialize a `KinematicAtomicCoordinateProvider` and
    `BondedAtomScoreGraph` subclass supporting torsion-space scoring. This
    includes only `bond_torsion` dofs, a subset of valid kinematic dofs for the
    system.
    """

    # Initialize kinematic tree for the system
    sys_kin = KinematicDescription.for_system(
        int(system.system_size),
        system.bonds,
        (system.torsion_metadata,),
    )
    tkintree = sys_kin.kintree.to(device)
    tdofmetadata = sys_kin.dof_metadata.to(device)

    # compute dofs from xyzs
    kincoords = sys_kin.extract_kincoords(system.coords.reshape(1,-1,3)).to(device)
    bkin = inverseKin(tkintree, kincoords)

    # dof mask

    return dict(
        dofs=bkin.raw.clone().requires_grad_(requires_grad),
        kintree=tkintree,
        dofmetadata=tdofmetadata,
    )

@KinematicAtomicCoordinateProvider.factory_for.register(PackedResidueSystemStack)
@validate_args
def stacked_system_torsion_graph_inputs(
    system: PackedResidueSystemStack,
    stack_depth: int,
    system_size: int,
    bonds: NDArray(int)[:, 3],
    device: torch.device,
    requires_grad: bool = True,
    **_
):
    """Constructor parameters for torsion space scoring.

    Extract constructor kwargs to initialize a `KinematicAtomicCoordinateProvider` and
    `BondedAtomScoreGraph` subclass supporting torsion-space scoring. This
    includes only `bond_torsion` dofs, a subset of valid kinematic dofs for the
    system.
    """

    torsion_metadata = tuple(sys.torsion_metadata for sys in system.systems)
    # Initialize kinematic tree for the system
    sys_kin = KinematicDescription.for_system(
        system_size,
        bonds,
        torsion_metadata,
    )
    tkintree = sys_kin.kintree.to(device)
    tdofmetadata = sys_kin.dof_metadata.to(device)

    # compute dofs from xyzs
    coords = numpy.full((stack_depth, system_size, 3), numpy.nan, dtype=numpy.float64)
    for i, sys in enumerate(system.systems):
        coords[i, :sys.coords.shape[0], :] = sys.coords
    kincoords = sys_kin.extract_kincoords(coords).to(device)
    bkin = inverseKin(tkintree, kincoords)

    # dof mask

    return dict(
        dofs=bkin.raw.clone().requires_grad_(requires_grad),
        kintree=tkintree,
        dofmetadata=tdofmetadata,
    )

@RamaScoreGraph.factory_for.register(PackedResidueSystem)
@validate_args
def rama_graph_inputs(
    system: PackedResidueSystem,
    parameter_database: ParameterDatabase,
    rama_database: Optional[RamaDatabase] = None,
    **_,
):
    """Constructor parameters for rama scoring.

    Extract the atom indices of the 'phi' and 'psi' torsions
    from the torsion_metadata object, and the database.
    """
    if rama_database is None:
        rama_database = parameter_database.scoring.rama

    phis = numpy.array(
        [
            [
                x["residue_index"],
                x["atom_index_a"],
                x["atom_index_b"],
                x["atom_index_c"],
                x["atom_index_d"],
            ]
            for x in system.torsion_metadata[system.torsion_metadata["name"] == "phi"]
        ]
    )

    psis = numpy.array(
        [
            [
                x["residue_index"],
                x["atom_index_a"],
                x["atom_index_b"],
                x["atom_index_c"],
                x["atom_index_d"],
            ]
            for x in system.torsion_metadata[system.torsion_metadata["name"] == "psi"]
        ]
    )

    return dict(
        rama_database=rama_database, allphis=phis[None, :], allpsis=psis[None, :]
    )


@RamaScoreGraph.factory_for.register(PackedResidueSystemStack)
@validate_args
def rama_graph_for_stack(
    system: PackedResidueSystemStack,
    parameter_database: ParameterDatabase,
    rama_database: Optional[RamaDatabase] = None,
    **_,
):
    params = [
        rama_graph_inputs(sys, parameter_database, rama_database)
        for sys in system.systems
    ]

    max_nres = max(d["allphis"].shape[1] for d in params)

    def expand(t):
        ext = numpy.full((1, max_nres, 5), -1, dtype=int)
        ext[0, : t.shape[1], :] = t[0]
        return ext

    def stackem(key):
        return numpy.concatenate([expand(d[key]) for d in params])

    return dict(
        rama_database=params[0]["rama_database"],
        allphis=stackem("allphis"),
        allpsis=stackem("allpsis"),
    )


@OmegaScoreGraph.factory_for.register(PackedResidueSystem)
@validate_args
def omega_graph_inputs(system: PackedResidueSystem, **_):
    """Constructor parameters for omega scoring.

    Extract the atom indices of the 'omega' torsions
    from the torsion_metadata object.
    """

    omegas = numpy.array(
        [
            [x["atom_index_a"], x["atom_index_b"], x["atom_index_c"], x["atom_index_d"]]
            for x in system.torsion_metadata[system.torsion_metadata["name"] == "omega"]
        ]
    )

    return dict(allomegas=omegas[None, :])
<<<<<<< HEAD
=======


@OmegaScoreGraph.factory_for.register(PackedResidueSystemStack)
@validate_args
def omega_graph_for_stack(system: PackedResidueSystemStack, **_):
    params = [omega_graph_inputs(sys) for sys in system.systems]

    max_omegas = max(d["allomegas"].shape[1] for d in params)

    def expand(t):
        ext = numpy.full((1, max_omegas, 4), -1, dtype=int)
        ext[0, : t.shape[1], :] = t
        return ext

    return dict(allomegas=numpy.concatenate([expand(d["allomegas"]) for d in params]))
>>>>>>> ac5cb32d


@OmegaScoreGraph.factory_for.register(PackedResidueSystemStack)
@validate_args
def omega_graph_for_stack(system: PackedResidueSystemStack, **_):
    params = [omega_graph_inputs(sys) for sys in system.systems]

    max_omegas = max(d["allomegas"].shape[1] for d in params)

    def expand(t):
        ext = numpy.full((1, max_omegas, 4), -1, dtype=int)
        ext[0, : t.shape[1], :] = t
        return ext

    return dict(allomegas=numpy.concatenate([expand(d["allomegas"]) for d in params]))


@validate_args
def indexed_atoms_for_dihedral(
    system: PackedResidueSystem, dihedral_name: str, int_type=numpy.int32
):
    return numpy.array(
        [
            [
                x["residue_index"],
                x["atom_index_a"],
                x["atom_index_b"],
                x["atom_index_c"],
                x["atom_index_d"],
            ]
            for x in system.torsion_metadata[
                system.torsion_metadata["name"] == dihedral_name
            ]
        ],
        dtype=int_type,
    )


@DunbrackScoreGraph.factory_for.register(PackedResidueSystem)
@validate_args
def dunbrack_graph_inputs(
    system: PackedResidueSystem,
    parameter_database: ParameterDatabase,
    device: torch.device,
    **_,
):
    dun_phi = indexed_atoms_for_dihedral(system, "phi")
    dun_psi = indexed_atoms_for_dihedral(system, "psi")

    dun_chis = []
    for i in range(4):
        dun_chi_i = indexed_atoms_for_dihedral(system, "chi" + str(i + 1))
        dun_chi_i = numpy.concatenate(
            (
                dun_chi_i[:, :1],
                i * numpy.ones((dun_chi_i.shape[0], 1), dtype=numpy.int32),
                dun_chi_i[:, 1:],
            ),
            axis=1,
        )
        dun_chis.append(dun_chi_i)

    # dun_chi1 = numpy.array(
    #     [
    #         [
    #             x["residue_index"],
    #             0,
    #             x["atom_index_a"],
    #             x["atom_index_b"],
    #             x["atom_index_c"],
    #             x["atom_index_d"],
    #         ]
    #         for x in system.torsion_metadata[system.torsion_metadata["name"] == "chi1"]
    #     ],
    #     dtype=numpy.int32,
    # )
    # # print("dun_chi1")
    # # print(dun_chi1)
    #
    # dun_chi2 = numpy.array(
    #     [
    #         [
    #             x["residue_index"],
    #             1,
    #             x["atom_index_a"],
    #             x["atom_index_b"],
    #             x["atom_index_c"],
    #             x["atom_index_d"],
    #         ]
    #         for x in system.torsion_metadata[system.torsion_metadata["name"] == "chi2"]
    #     ],
    #     dtype=numpy.int32,
    # )
    #
    # dun_chi3 = numpy.array(
    #     [
    #         [
    #             x["residue_index"],
    #             2,
    #             x["atom_index_a"],
    #             x["atom_index_b"],
    #             x["atom_index_c"],
    #             x["atom_index_d"],
    #         ]
    #         for x in system.torsion_metadata[system.torsion_metadata["name"] == "chi3"]
    #     ],
    #     dtype=numpy.int32,
    # )
    #
    # dun_chi4 = numpy.array(
    #     [
    #         [
    #             x["residue_index"],
    #             3,
    #             x["atom_index_a"],
    #             x["atom_index_b"],
    #             x["atom_index_c"],
    #             x["atom_index_d"],
    #         ]
    #         for x in system.torsion_metadata[system.torsion_metadata["name"] == "chi4"]
    #     ],
    #     dtype=numpy.int32,
    # )

    # dun_chi1, dun_chi2, dun_chi3, dun_chi4 = dun_chis

    # merge the 4 chi tensors, sorting by residue index and chi index
    # join_chi = numpy.concatenate((dun_chi1, dun_chi2, dun_chi3, dun_chi4), 0)
    join_chi = numpy.concatenate(dun_chis, 0)
    chi_res = join_chi[:, 0]
    chi_inds = join_chi[:, 1]
    sort_inds = numpy.lexsort((chi_inds, chi_res))
    dun_chi = join_chi[sort_inds, :]

    return dict(
        dun_phi=torch.tensor(dun_phi[None, :], dtype=torch.int32, device=device),
        dun_psi=torch.tensor(dun_psi[None, :], dtype=torch.int32, device=device),
        dun_chi=torch.tensor(dun_chi[None, :], dtype=torch.int32, device=device),
        dun_database=parameter_database.scoring.dun,
    )


@DunbrackScoreGraph.factory_for.register(PackedResidueSystemStack)
@validate_args
def dunbrack_graph_for_stack(
    system: PackedResidueSystemStack,
    parameter_database: ParameterDatabase,
    device: torch.device,
    **_,
):
    params = [
        dunbrack_graph_inputs(sys, parameter_database, device) for sys in system.systems
    ]

    max_nres = max(d["dun_phi"].shape[1] for d in params)
    max_nchi = max(d["dun_chi"].shape[1] for d in params)

    def expand_dihe(t, max_size):
        ext = torch.full(
            (1, max_size, t.shape[2]), -1, dtype=torch.int32, device=t.device
        )
        ext[0, : t.shape[1], :] = t[0]
        return ext

    def stack_dihe(key, max_size):
        return torch.cat([expand_dihe(d[key], max_size) for d in params])

    return dict(
        dun_phi=stack_dihe("dun_phi", max_nres),
        dun_psi=stack_dihe("dun_psi", max_nres),
        dun_chi=stack_dihe("dun_chi", max_nchi),
        dun_database=params[0]["dun_database"],
    )<|MERGE_RESOLUTION|>--- conflicted
+++ resolved
@@ -161,15 +161,13 @@
 
     # Initialize kinematic tree for the system
     sys_kin = KinematicDescription.for_system(
-        int(system.system_size),
-        system.bonds,
-        (system.torsion_metadata,),
+        int(system.system_size), system.bonds, (system.torsion_metadata,)
     )
     tkintree = sys_kin.kintree.to(device)
     tdofmetadata = sys_kin.dof_metadata.to(device)
 
     # compute dofs from xyzs
-    kincoords = sys_kin.extract_kincoords(system.coords.reshape(1,-1,3)).to(device)
+    kincoords = sys_kin.extract_kincoords(system.coords.reshape(1, -1, 3)).to(device)
     bkin = inverseKin(tkintree, kincoords)
 
     # dof mask
@@ -179,6 +177,7 @@
         kintree=tkintree,
         dofmetadata=tdofmetadata,
     )
+
 
 @KinematicAtomicCoordinateProvider.factory_for.register(PackedResidueSystemStack)
 @validate_args
@@ -189,7 +188,7 @@
     bonds: NDArray(int)[:, 3],
     device: torch.device,
     requires_grad: bool = True,
-    **_
+    **_,
 ):
     """Constructor parameters for torsion space scoring.
 
@@ -201,18 +200,14 @@
 
     torsion_metadata = tuple(sys.torsion_metadata for sys in system.systems)
     # Initialize kinematic tree for the system
-    sys_kin = KinematicDescription.for_system(
-        system_size,
-        bonds,
-        torsion_metadata,
-    )
+    sys_kin = KinematicDescription.for_system(system_size, bonds, torsion_metadata)
     tkintree = sys_kin.kintree.to(device)
     tdofmetadata = sys_kin.dof_metadata.to(device)
 
     # compute dofs from xyzs
     coords = numpy.full((stack_depth, system_size, 3), numpy.nan, dtype=numpy.float64)
     for i, sys in enumerate(system.systems):
-        coords[i, :sys.coords.shape[0], :] = sys.coords
+        coords[i, : sys.coords.shape[0], :] = sys.coords
     kincoords = sys_kin.extract_kincoords(coords).to(device)
     bkin = inverseKin(tkintree, kincoords)
 
@@ -223,6 +218,7 @@
         kintree=tkintree,
         dofmetadata=tdofmetadata,
     )
+
 
 @RamaScoreGraph.factory_for.register(PackedResidueSystem)
 @validate_args
@@ -318,8 +314,6 @@
     )
 
     return dict(allomegas=omegas[None, :])
-<<<<<<< HEAD
-=======
 
 
 @OmegaScoreGraph.factory_for.register(PackedResidueSystemStack)
@@ -335,7 +329,6 @@
         return ext
 
     return dict(allomegas=numpy.concatenate([expand(d["allomegas"]) for d in params]))
->>>>>>> ac5cb32d
 
 
 @OmegaScoreGraph.factory_for.register(PackedResidueSystemStack)
