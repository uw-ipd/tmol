import numpy
import torch

from collections import namedtuple
from typing import Optional

from ..types.functional import validate_args

from ..kinematics.operations import inverseKin

from ..score.stacked_system import StackedSystem
from ..score.bonded_atom import BondedAtomScoreGraph
from ..score.rama.score_graph import RamaScoreGraph
from ..score.omega.score_graph import OmegaScoreGraph
from ..score.dunbrack.score_graph import DunbrackScoreGraph
from tmol.database.scoring import RamaDatabase
from ..score.coordinates import (
    CartesianAtomicCoordinateProvider,
    KinematicAtomicCoordinateProvider,
)

from .packed import PackedResidueSystem, PackedResidueSystemStack
from .kinematics import KinematicDescription

from tmol.database import ParameterDatabase
from tmol.types.array import NDArray


@StackedSystem.factory_for.register(PackedResidueSystem)
@validate_args
def stack_params_for_system(system: PackedResidueSystem, **_):
    return dict(stack_depth=1, system_size=int(system.system_size))


@StackedSystem.factory_for.register(PackedResidueSystemStack)
@validate_args
def stack_params_for_stacked_system(stack: PackedResidueSystemStack, **_):
    return dict(
        stack_depth=len(stack.systems),
        system_size=max(int(system.system_size) for system in stack.systems),
    )


@BondedAtomScoreGraph.factory_for.register(PackedResidueSystem)
@validate_args
def bonded_atoms_for_system(
    system: PackedResidueSystem, drop_missing_atoms: bool = False, **_
):
    bonds = numpy.empty((len(system.bonds), 3), dtype=int)
    bonds[:, 0] = 0
    bonds[:, 1:] = system.bonds

    atom_types = system.atom_metadata["atom_type"].copy()[None, :]
    atom_names = system.atom_metadata["atom_name"].copy()[None, :]
    res_indices = system.atom_metadata["residue_index"].copy()[None, :]
    res_names = system.atom_metadata["residue_name"].copy()[None, :]

    if drop_missing_atoms:
        atom_types[0, numpy.any(numpy.isnan(system.coords), axis=-1)] = None

    return dict(
        bonds=bonds,
        atom_types=atom_types,
        atom_names=atom_names,
        res_indices=res_indices,
        res_names=res_names,
    )


@BondedAtomScoreGraph.factory_for.register(PackedResidueSystemStack)
@validate_args
def stacked_bonded_atoms_for_system(
    stack: PackedResidueSystemStack,
    stack_depth: int,
    system_size: int,
    drop_missing_atoms: bool = False,
    **_,
):
    bonds_for_systems = [
        bonded_atoms_for_system(sys, drop_missing_atoms) for sys in stack.systems
    ]

    for i, d in enumerate(bonds_for_systems):
        d["bonds"][:, 0] = i
    bonds = numpy.concatenate(tuple(d["bonds"] for d in bonds_for_systems))

    def expand_atoms(atdat):
        atdat2 = numpy.full((1, system_size), None, dtype=object)
        atdat2[0, : atdat.shape[1]] = atdat
        return atdat2

    def stackem(key):
        return numpy.concatenate([expand_atoms(d[key]) for d in bonds_for_systems])

    return dict(
        bonds=bonds,
        atom_types=stackem("atom_types"),
        atom_names=stackem("atom_names"),
        res_indices=stackem("res_indices"),
        res_names=stackem("res_names"),
    )


@CartesianAtomicCoordinateProvider.factory_for.register(PackedResidueSystem)
@validate_args
def coords_for_system(
    system: PackedResidueSystem, device: torch.device, requires_grad: bool = True, **_
):
    """Extract constructor kwargs to initialize a `CartesianAtomicCoordinateProvider`"""

    stack_depth = 1
    system_size = len(system.coords)

    coords = torch.tensor(
        system.coords.reshape(stack_depth, system_size, 3),
        dtype=torch.float,
        device=device,
    ).requires_grad_(requires_grad)

    return dict(coords=coords)


@CartesianAtomicCoordinateProvider.factory_for.register(PackedResidueSystemStack)
@validate_args
def stacked_coords_for_system(
    stack: PackedResidueSystemStack,
    device: torch.device,
    stack_depth: int,
    system_size: int,
    requires_grad: bool = True,
    **_,
):
    """Extract constructor kwargs to initialize a `CartesianAtomicCoordinateProvider`"""

    coords_for_systems = [
        coords_for_system(sys, device, requires_grad) for sys in stack.systems
    ]

    coords = torch.full(
        (stack_depth, system_size, 3), numpy.nan, dtype=torch.float, device=device
    )
    for i, d in enumerate(coords_for_systems):
        coords[i, : d["coords"].shape[1]] = d["coords"]

    coords = coords.requires_grad_(requires_grad)

    return dict(coords=coords)


@KinematicAtomicCoordinateProvider.factory_for.register(PackedResidueSystem)
@validate_args
def system_torsion_graph_inputs(
    system: PackedResidueSystem, device: torch.device, requires_grad: bool = True, **_
):
    """Constructor parameters for torsion space scoring.

    Extract constructor kwargs to initialize a `KinematicAtomicCoordinateProvider` and
    `BondedAtomScoreGraph` subclass supporting torsion-space scoring. This
    includes only `bond_torsion` dofs, a subset of valid kinematic dofs for the
    system.
    """

    # Initialize kinematic tree for the system
    sys_kin = KinematicDescription.for_system(
        int(system.system_size), system.bonds, (system.torsion_metadata,)
    )
    tkintree = sys_kin.kintree.to(device)
    tdofmetadata = sys_kin.dof_metadata.to(device)

    # compute dofs from xyzs
    kincoords = sys_kin.extract_kincoords(system.coords.reshape(1, -1, 3)).to(device)
    bkin = inverseKin(tkintree, kincoords)

    # dof mask

    return dict(
        dofs=bkin.raw.clone().requires_grad_(requires_grad),
        kintree=tkintree,
        dofmetadata=tdofmetadata,
    )


@KinematicAtomicCoordinateProvider.factory_for.register(PackedResidueSystemStack)
@validate_args
def stacked_system_torsion_graph_inputs(
    system: PackedResidueSystemStack,
    stack_depth: int,
    system_size: int,
    bonds: NDArray(int)[:, 3],
    device: torch.device,
    requires_grad: bool = True,
    **_,
):
    """Constructor parameters for torsion space scoring.

    Extract constructor kwargs to initialize a `KinematicAtomicCoordinateProvider` and
    `BondedAtomScoreGraph` subclass supporting torsion-space scoring. This
    includes only `bond_torsion` dofs, a subset of valid kinematic dofs for the
    system.
    """

    torsion_metadata = tuple(sys.torsion_metadata for sys in system.systems)
    # Initialize kinematic tree for the system
    sys_kin = KinematicDescription.for_system(system_size, bonds, torsion_metadata)
    tkintree = sys_kin.kintree.to(device)
    tdofmetadata = sys_kin.dof_metadata.to(device)

    # compute dofs from xyzs
    coords = numpy.full((stack_depth, system_size, 3), numpy.nan, dtype=numpy.float64)
    for i, sys in enumerate(system.systems):
        coords[i, : sys.coords.shape[0], :] = sys.coords
    kincoords = sys_kin.extract_kincoords(coords).to(device)
    bkin = inverseKin(tkintree, kincoords)

    # dof mask

    return dict(
        dofs=bkin.raw.clone().requires_grad_(requires_grad),
        kintree=tkintree,
        dofmetadata=tdofmetadata,
    )


AllPhisPsis = namedtuple("AllPhisPsis", ["allphis", "allpsis"])


def get_rama_all_phis_psis(system):
    phis = numpy.array(
        [
            [
                [
                    x["residue_index"],
                    x["atom_index_a"],
                    x["atom_index_b"],
                    x["atom_index_c"],
                    x["atom_index_d"],
                ]
                for x in system.torsion_metadata[
                    system.torsion_metadata["name"] == "phi"
                ]
            ]
        ]
    )

    psis = numpy.array(
        [
            [
                [
                    x["residue_index"],
                    x["atom_index_a"],
                    x["atom_index_b"],
                    x["atom_index_c"],
                    x["atom_index_d"],
                ]
                for x in system.torsion_metadata[
                    system.torsion_metadata["name"] == "psi"
                ]
            ]
        ]
    )

    return AllPhisPsis(phis, psis)


@RamaScoreGraph.factory_for.register(PackedResidueSystem)
@validate_args
def rama_graph_inputs(
    system: PackedResidueSystem,
    parameter_database: ParameterDatabase,
    rama_database: Optional[RamaDatabase] = None,
    **_,
):
    """Constructor parameters for rama scoring.

    Extract the atom indices of the 'phi' and 'psi' torsions
    from the torsion_metadata object, and the database.
    """
    if rama_database is None:
        rama_database = parameter_database.scoring.rama

    all_phis_psis = get_rama_all_phis_psis(system)

    return dict(
        rama_database=rama_database,
        allphis=all_phis_psis.allphis,
        allpsis=all_phis_psis.allpsis,
    )


def get_rama_all_phis_psis_for_stack(stackedsystem):
    all_phis_psis_list = [
        get_rama_all_phis_psis(system) for system in stackedsystem.systems
    ]

    max_nres = max(
        all_phis_psis.allphis.shape[1] for all_phis_psis in all_phis_psis_list
    )

    def expand(t):
        ext = numpy.full((1, max_nres, 5), -1, dtype=int)
        ext[0, : t.shape[1], :] = t[0]
        return ext

    all_phis_psis_stacked = AllPhisPsis(
        numpy.concatenate(
            [expand(all_phis_psis.allphis) for all_phis_psis in all_phis_psis_list]
        ),
        numpy.concatenate(
            [expand(all_phis_psis.allpsis) for all_phis_psis in all_phis_psis_list]
        ),
    )

    return all_phis_psis_stacked


@RamaScoreGraph.factory_for.register(PackedResidueSystemStack)
@validate_args
def rama_graph_for_stack(
    system: PackedResidueSystemStack,
    parameter_database: ParameterDatabase,
    rama_database: Optional[RamaDatabase] = None,
    **_,
):
    all_phis_psis = get_rama_all_phis_psis_for_stack(system)

    return dict(
        rama_database=parameter_database.scoring.rama,
        allphis=all_phis_psis.allphis,
        allpsis=all_phis_psis.allpsis,
    )


def allomegas_from_packed_residue_system(
    packed_residue_system: PackedResidueSystem
) -> numpy.array:

    allomegas = numpy.array(
        [
            [
                [
                    x["atom_index_a"],
                    x["atom_index_b"],
                    x["atom_index_c"],
                    x["atom_index_d"],
                ]
                for x in packed_residue_system.torsion_metadata[
                    packed_residue_system.torsion_metadata["name"] == "omega"
                ]
            ]
        ]
    )

    return allomegas


def allomegas_from_packed_residue_system_stack(
    packed_residue_system_stack: PackedResidueSystemStack
):

    allomegas_list = [
        allomegas_from_packed_residue_system(system)
        for system in packed_residue_system_stack.systems
    ]

    max_omegas = max(allomegas.shape[1] for allomegas in allomegas_list)

    def expand(t):
        ext = numpy.full((1, max_omegas, 4), -1, dtype=int)
        ext[0, : t.shape[1], :] = t
        return ext

    allomegas_stacked = numpy.concatenate(
        [expand(allomegas) for allomegas in allomegas_list]
    )

    return allomegas_stacked


@OmegaScoreGraph.factory_for.register(PackedResidueSystem)
@validate_args
def omega_graph_inputs(system: PackedResidueSystem, **_):
    """Constructor parameters for omega scoring.

    Extract the atom indices of the 'omega' torsions
    from the torsion_metadata object.
    """

    return dict(allomegas=allomegas_from_packed_residue_system(system))


@OmegaScoreGraph.factory_for.register(PackedResidueSystemStack)
@validate_args
def omega_graph_for_stack(system: PackedResidueSystemStack, **_):
    return dict(allomegas=allomegas_from_packed_residue_system_stack(system))


PhiPsiChi = namedtuple("PhiPsiChi", ["phi", "psi", "chi"])


<<<<<<< HEAD
def get_dunbrack_phi_psi_chi(
    system: PackedResidueSystem, device: torch.device
) -> PhiPsiChi:
    dun_phi = numpy.array(
        [
            [
                x["residue_index"],
                x["atom_index_a"],
                x["atom_index_b"],
                x["atom_index_c"],
                x["atom_index_d"],
            ]
            for x in system.torsion_metadata[system.torsion_metadata["name"] == "phi"]
        ],
        dtype=numpy.int32,
    )

    dun_psi = numpy.array(
=======
@validate_args
def indexed_atoms_for_dihedral(
    system: PackedResidueSystem, dihedral_name: str, int_type=numpy.int32
):
    return numpy.array(
>>>>>>> 20a4de8b
        [
            [
                x["residue_index"],
                x["atom_index_a"],
                x["atom_index_b"],
                x["atom_index_c"],
                x["atom_index_d"],
            ]
            for x in system.torsion_metadata[
                system.torsion_metadata["name"] == dihedral_name
            ]
        ],
        dtype=int_type,
    )


@DunbrackScoreGraph.factory_for.register(PackedResidueSystem)
@validate_args
def dunbrack_graph_inputs(
    system: PackedResidueSystem,
    parameter_database: ParameterDatabase,
    device: torch.device,
    **_,
):
    dun_phi = indexed_atoms_for_dihedral(system, "phi")
    dun_psi = indexed_atoms_for_dihedral(system, "psi")

    dun_chis = []
    for i in range(4):
        dun_chi_i = indexed_atoms_for_dihedral(system, "chi" + str(i + 1))
        dun_chi_i = numpy.concatenate(
            (
                dun_chi_i[:, :1],
                i * numpy.ones((dun_chi_i.shape[0], 1), dtype=numpy.int32),
                dun_chi_i[:, 1:],
            ),
            axis=1,
        )
        dun_chis.append(dun_chi_i)

    # merge the 4 chi tensors, sorting by residue index and chi index
    join_chi = numpy.concatenate(dun_chis, 0)
    chi_res = join_chi[:, 0]
    chi_inds = join_chi[:, 1]
    sort_inds = numpy.lexsort((chi_inds, chi_res))
    dun_chi = join_chi[sort_inds, :]

    return PhiPsiChi(
        torch.tensor(dun_phi[None, :], dtype=torch.int32, device=device),
        torch.tensor(dun_psi[None, :], dtype=torch.int32, device=device),
        torch.tensor(dun_chi[None, :], dtype=torch.int32, device=device),
    )


@DunbrackScoreGraph.factory_for.register(PackedResidueSystem)
@validate_args
def dunbrack_graph_inputs(
    system: PackedResidueSystem,
    parameter_database: ParameterDatabase,
    device: torch.device,
    **_,
):
    dunbrack_phi_psi_chi = get_dunbrack_phi_psi_chi(system, device)

    return dict(
        dun_phi=dunbrack_phi_psi_chi.phi,
        dun_psi=dunbrack_phi_psi_chi.psi,
        dun_chi=dunbrack_phi_psi_chi.chi,
        dun_database=parameter_database.scoring.dun,
    )


def get_dunbrack_phi_psi_chi_for_stack(
    systemstack: PackedResidueSystemStack, device: torch.device
) -> PhiPsiChi:
    phi_psi_chis = [
        get_dunbrack_phi_psi_chi(sys, device) for sys in systemstack.systems
    ]

    max_nres = max(phi_psi_chi.phi.shape[1] for phi_psi_chi in phi_psi_chis)
    max_nchi = max(phi_psi_chi.chi.shape[1] for phi_psi_chi in phi_psi_chis)

    def expand_dihe(t, max_size):
        ext = torch.full(
            (1, max_size, t.shape[2]), -1, dtype=torch.int32, device=t.device
        )
        ext[0, : t.shape[1], :] = t[0]
        return ext

    phi_psi_chi = PhiPsiChi(
        torch.cat(
            [expand_dihe(phi_psi_chi.phi, max_nres) for phi_psi_chi in phi_psi_chis]
        ),
        torch.cat(
            [expand_dihe(phi_psi_chi.psi, max_nres) for phi_psi_chi in phi_psi_chis]
        ),
        torch.cat(
            [expand_dihe(phi_psi_chi.chi, max_nchi) for phi_psi_chi in phi_psi_chis]
        ),
    )

    return phi_psi_chi


@DunbrackScoreGraph.factory_for.register(PackedResidueSystemStack)
@validate_args
def dunbrack_graph_for_stack(
    systemstack: PackedResidueSystemStack,
    parameter_database: ParameterDatabase,
    device: torch.device,
    **_,
):
    phi_psi_chi = get_dunbrack_phi_psi_chi_for_stack(systemstack, device)

    return dict(
        dun_phi=phi_psi_chi.phi,
        dun_psi=phi_psi_chi.psi,
        dun_chi=phi_psi_chi.chi,
        dun_database=parameter_database.scoring.dun,
    )<|MERGE_RESOLUTION|>--- conflicted
+++ resolved
@@ -186,7 +186,7 @@
     system: PackedResidueSystemStack,
     stack_depth: int,
     system_size: int,
-    bonds: NDArray(int)[:, 3],
+    bonds: NDArray[int][:, 3],
     device: torch.device,
     requires_grad: bool = True,
     **_,
@@ -397,32 +397,11 @@
 PhiPsiChi = namedtuple("PhiPsiChi", ["phi", "psi", "chi"])
 
 
-<<<<<<< HEAD
-def get_dunbrack_phi_psi_chi(
-    system: PackedResidueSystem, device: torch.device
-) -> PhiPsiChi:
-    dun_phi = numpy.array(
-        [
-            [
-                x["residue_index"],
-                x["atom_index_a"],
-                x["atom_index_b"],
-                x["atom_index_c"],
-                x["atom_index_d"],
-            ]
-            for x in system.torsion_metadata[system.torsion_metadata["name"] == "phi"]
-        ],
-        dtype=numpy.int32,
-    )
-
-    dun_psi = numpy.array(
-=======
 @validate_args
 def indexed_atoms_for_dihedral(
     system: PackedResidueSystem, dihedral_name: str, int_type=numpy.int32
 ):
     return numpy.array(
->>>>>>> 20a4de8b
         [
             [
                 x["residue_index"],
@@ -438,15 +417,10 @@
         dtype=int_type,
     )
 
-
-@DunbrackScoreGraph.factory_for.register(PackedResidueSystem)
-@validate_args
-def dunbrack_graph_inputs(
-    system: PackedResidueSystem,
-    parameter_database: ParameterDatabase,
-    device: torch.device,
-    **_,
-):
+        
+def get_dunbrack_phi_psi_chi(
+    system: PackedResidueSystem, device: torch.device
+) -> PhiPsiChi:
     dun_phi = indexed_atoms_for_dihedral(system, "phi")
     dun_psi = indexed_atoms_for_dihedral(system, "psi")
 
