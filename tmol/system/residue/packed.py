--- conflicted
+++ resolved
@@ -48,11 +48,6 @@
         ("atom_index", object),
         ("residue_index", float),
     ])
-<<<<<<< HEAD
-
-    atom_metadata: numpy.ndarray = Array(
-        "atom metada", dtype=atom_metadata_dtype
-=======
 
     atom_metadata: numpy.ndarray = Array(
         "atom metada", dtype=atom_metadata_dtype
@@ -80,7 +75,6 @@
 
     connection_metadata: numpy.ndarray = Array(
         "connection metada", dtype=connection_metadata_dtype
->>>>>>> 1d0298be
     )[:]
 
     @staticmethod
@@ -212,11 +206,6 @@
             inter_res_bonds,
         ])
 
-<<<<<<< HEAD
-        self.residues = attached_res
-        self.res_start_ind = segment_starts
-        self.system_size = buffer_size
-=======
         ### Generate dihedral metadata for all named torsions
 
         # Generate a lookup from residue/connection name to connected residue
@@ -239,7 +228,6 @@
             ),
             ignore_index=True,
         )
->>>>>>> 1d0298be
 
         # Generate a lookup from residue index and atom name to global atom index.
         atom_lookup = pandas.DataFrame(
@@ -311,40 +299,6 @@
             coords=cbuff,
         )
 
-<<<<<<< HEAD
-        self.atom_metadata = numpy.empty(
-            self.system_size, self.atom_metadata_dtype
-        )
-        self.atom_metadata["atom_index"] = numpy.arange(
-            len(self.atom_metadata)
-        )
-        self.atom_metadata["residue_index"] = None
-
-        for ri, (rs, r) in enumerate(zip(self.res_start_ind, self.residues)):
-            rt = r.residue_type
-            residue_block = self.atom_metadata[rs:rs + len(rt.atoms)]
-            residue_block["residue_name"] = rt.name
-            residue_block["atom_name"] = [a.name for a in rt.atoms]
-            residue_block["atom_type"] = [a.atom_type for a in rt.atoms]
-            residue_block["residue_index"] = ri
-
-        self.atom_metadata.flags.writeable = False
-
-        self.validate()
-
-        return self
-
-    def atom_to_block_ind(self, atom_ind: numpy.ndarray) -> numpy.ndarray:
-        """Convert atom index array into block index."""
-        return (atom_ind / self.block_size).astype(int)
-
-    def atom_to_res_ind(self, atom_ind: numpy.ndarray) -> numpy.ndarray:
-        """Convert atom index array into residue index."""
-        return (
-            numpy.searchsorted(self.res_start_ind, atom_ind, side="right") - 1
-        )
-=======
         result.validate()
 
-        return result
->>>>>>> 1d0298be
+        return result