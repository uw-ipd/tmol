--- conflicted
+++ resolved
@@ -1262,17 +1262,7 @@
             assert hasattr(pbt, "bt_mapping_w_lcaa_1lc_ind")
             return
 
-<<<<<<< HEAD
-        sorted_1lc = sorted([v for _, v in aa_codes.items()])
-        one_let_co_index = {
-            aa1: ind
-            for aa1, ind in zip(sorted_1lc, numpy.arange(20, dtype=numpy.int32))
-        }
-
-        lcaa_ind = numpy.full((20,), -1, dtype=numpy.int32)
-=======
         lcaa_ind = {}
->>>>>>> b8f76599
         for i, res in enumerate(pbt.active_block_types):
             one = three2one(res.name)
             if one:
