--- conflicted
+++ resolved
@@ -13,30 +13,7 @@
 
 from typish import SubscriptableType
 
-<<<<<<< HEAD
 _NOTHING = object()
-=======
-class TensorType:
-    def __getitem__(self, shape):
-        if not isinstance(shape, tuple):
-            shape = (shape,)
-
-        shape = Shape(shape)
-
-        return attr.evolve(self, shape=shape)
-
-    def validate(self, value):
-        if not isinstance(value, self._tensortype):
-            raise TypeError(f"expected {self._tensortype!r}, received {type(value)!r}")
-        if not value.dtype == self.dtype:
-            raise TypeError(f"expected {self.dtype!r}, received {value.dtype!r}")
-        try:
-            self.shape.validate(value.shape)
-        except ValueError as err:
-            raise TypeError(f"Tensor shape validation failed {str(err)}")
-
-        return True
->>>>>>> 20a4de8b
 
 
 class _TensorTypeMeta(SubscriptableType):
@@ -88,7 +65,10 @@
             raise TypeError(f"expected {cls._tensortype!r}, received {type(value)!r}")
         if not value.dtype == cls.dtype:
             raise TypeError(f"expected {cls.dtype!r}, received {value.dtype!r}")
-        cls.shape.validate(value.shape)
+        try:
+            cls.shape.validate(value.shape)
+        except ValueError as err:
+            raise TypeError(f"Tensor shape validation failed {str(err)}")
 
         return True
 
