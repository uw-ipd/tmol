--- conflicted
+++ resolved
@@ -169,6 +169,7 @@
             args.rosetta_dir, "database/scoring/score_functions/P_AA_pp/"
         ),
     )
+
     parser.add_argument(
         "--output",
         default=os.path.join(
@@ -176,7 +177,6 @@
             "../../database/default/scoring/rama.zip",
         ),
     )
-<<<<<<< HEAD
     args = parser.parse_args()
 
     torch.save(
@@ -184,16 +184,4 @@
             0.5, args.r3_rama_dir, 0.61, args.r3_paapp_dir, args.r3_paa_dir
         ),
         args.output_path,
-    )
-=======
-    if len(sys.argv) > 1:
-        r3_rama_dir = sys.argv[1]
-    if len(sys.argv) > 2:
-        r3_paapp_dir = sys.argv[2]
-    if len(sys.argv) > 3:
-        r3_paa_dir = sys.argv[3]
-    if len(sys.argv) > 4:
-        output_path = sys.argv[4]
-
-    zarr_from_db(0.5, r3_rama_dir, 0.61, r3_paapp_dir, r3_paa_dir, output_path)
->>>>>>> 968fce3b
+    )