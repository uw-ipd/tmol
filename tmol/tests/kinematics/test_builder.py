import numpy
import torch
import pandas

from tmol.kinematics.operations import inverseKin, forwardKin
from tmol.kinematics.builder import KinematicBuilder
from tmol.system.packed import PackedResidueSystem, PackedResidueSystemStack
from tmol.score.bonded_atom import BondedAtomScoreGraph


def test_builder_refold(ubq_system):
    tsys = ubq_system

    kintree = (
        KinematicBuilder()
        .append_connected_component(
            *KinematicBuilder.bonds_to_connected_component(0, tsys.bonds)
        )
        .kintree
    )

    kincoords = torch.DoubleTensor(tsys.coords[kintree.id])
    dofs = inverseKin(kintree, kincoords)
    refold_kincoords = forwardKin(kintree, dofs)

<<<<<<< HEAD
    assert (refold_kincoords[0] == 0).all()
=======
    assert numpy.all(refold_kincoords[0].numpy() == 0)
>>>>>>> 20a4de8b

    refold_coords = numpy.full_like(tsys.coords, numpy.nan)
    refold_coords[kintree.id[1:].squeeze()] = refold_kincoords[1:]

    numpy.testing.assert_allclose(tsys.coords, refold_coords)


def test_builder_framing(ubq_system):
    """Test first-three-atom framing logic in kinematic builder."""
    tsys = ubq_system
    kintree = (
        KinematicBuilder()
        .append_connected_component(
            *KinematicBuilder.bonds_to_connected_component(0, tsys.bonds)
        )
        .kintree
    )

    # The first entries in the tree should be the global DOF root, self-parented,
    # followed by the first atom.
    root_children = kintree[kintree.parent == 0]
    assert len(root_children) == 2
    numpy.testing.assert_array_equal(kintree.parent[:2], [0, 0])
    numpy.testing.assert_array_equal(kintree.id[:2], [-1, 0])

    atom_root_children = numpy.flatnonzero(numpy.array(kintree.parent) == 1)
    atom_root_grandkids = numpy.flatnonzero(
        numpy.array(kintree.parent) == atom_root_children[0]
    )
    assert len(atom_root_children) == 2
    assert len(atom_root_grandkids) == 3

    # The first atom has two children. The first atom and its first child are framed by
    # [first_child, root, first_grandkid]
    first_atom = kintree[1]
    assert int(first_atom.frame_x) == atom_root_children[0]
    assert int(first_atom.frame_y) == 1
    assert int(first_atom.frame_z) == atom_root_grandkids[0]

    first_atom_first_child = kintree[atom_root_children[0]]
    assert int(first_atom_first_child.frame_x) == atom_root_children[0]
    assert int(first_atom_first_child.frame_y) == 1
    assert int(first_atom_first_child.frame_z) == atom_root_grandkids[0]

    # The rest of the children are framed by:
    # [self, root, first_child]
    for c in atom_root_children[1:]:
        first_atom_other_child = kintree[c]
        assert int(first_atom_other_child.frame_x) == c
        assert int(first_atom_other_child.frame_y) == 1
        assert int(first_atom_other_child.frame_z) == atom_root_children[0]

    # Other atoms are framed normally, [self, parent, grandparent]
    normal_atoms = numpy.flatnonzero(numpy.array(kintree.parent > 1))
    numpy.testing.assert_array_equal(kintree.frame_x[normal_atoms], normal_atoms)
    numpy.testing.assert_array_equal(
        kintree.frame_y[normal_atoms], kintree.parent[normal_atoms]
    )
    numpy.testing.assert_array_equal(
        kintree.frame_z[normal_atoms],
        kintree.parent[kintree.parent[normal_atoms].to(dtype=torch.long)],
    )


def test_build_two_system_kinematics(ubq_system, torch_device):
    natoms = numpy.sum(numpy.logical_not(numpy.isnan(ubq_system.coords[:, 0])))

    twoubq = PackedResidueSystemStack((ubq_system, ubq_system))
    bonds = BondedAtomScoreGraph.build_for(twoubq, device=torch_device)
    tworoots = numpy.array((0, twoubq.systems[0].system_size), dtype=int)

    ids, parents = KinematicBuilder.bonds_to_connected_component(
        roots=tworoots,
        bonds=bonds.bonds,
        system_size=int(twoubq.systems[0].system_size),
    )

    id_index = pandas.Index(ids)
    root_index = id_index.get_indexer(tworoots)

    builder = KinematicBuilder()
    tree = builder.append_connected_components(
        roots=tworoots, ids=ids, parent_ids=parents
    ).kintree

    assert tree.id.shape[0] == 2 * natoms + 1
    assert tree.id[1] == 0
    assert tree.parent[1 + root_index[0]] == 0
    assert tree.parent[1 + root_index[1]] == 0


def test_build_jagged_system(ubq_res, torch_device):
    ubq40 = PackedResidueSystem.from_residues(ubq_res[:40])
    ubq60 = PackedResidueSystem.from_residues(ubq_res[:60])
    natoms = numpy.sum(numpy.logical_not(numpy.isnan(ubq40.coords[:, 0]))) + numpy.sum(
        numpy.logical_not(numpy.isnan(ubq60.coords[:, 0]))
    )
    twoubq = PackedResidueSystemStack((ubq40, ubq60))
    bonds = BondedAtomScoreGraph.build_for(twoubq, device=torch_device)
    tworoots = numpy.array((0, twoubq.systems[1].system_size), dtype=int)

    ids, parents = KinematicBuilder.bonds_to_connected_component(
        roots=tworoots,
        bonds=bonds.bonds,
        system_size=int(twoubq.systems[1].system_size),
    )

    id_index = pandas.Index(ids)
    root_index = id_index.get_indexer(tworoots)

    builder = KinematicBuilder()
    tree = builder.append_connected_components(
        roots=tworoots, ids=ids, parent_ids=parents
    ).kintree

    assert tree.id.shape[0] == natoms + 1
    assert tree.id[1] == 0
    assert tree.parent[1 + root_index[0]] == 0
    assert tree.parent[1 + root_index[1]] == 0<|MERGE_RESOLUTION|>--- conflicted
+++ resolved
@@ -23,11 +23,7 @@
     dofs = inverseKin(kintree, kincoords)
     refold_kincoords = forwardKin(kintree, dofs)
 
-<<<<<<< HEAD
     assert (refold_kincoords[0] == 0).all()
-=======
-    assert numpy.all(refold_kincoords[0].numpy() == 0)
->>>>>>> 20a4de8b
 
     refold_coords = numpy.full_like(tsys.coords, numpy.nan)
     refold_coords[kintree.id[1:].squeeze()] = refold_kincoords[1:]
