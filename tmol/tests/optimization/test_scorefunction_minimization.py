--- conflicted
+++ resolved
@@ -37,14 +37,9 @@
 
     optimizer.step(closure)
 
-<<<<<<< HEAD
     E1 = cart_sfxn_network.whole_pose_scoring_module(
         cart_sfxn_network.full_coords
     ).sum()
-    # print("E1", E1)
-=======
-    E1 = cart_sfxn_network.whole_pose_scoring_module(cart_sfxn_network.full_coords)
->>>>>>> b8940efa
     assert E1 < E0
 
 
