--- conflicted
+++ resolved
@@ -76,11 +76,7 @@
     gold_disulfides = numpy.empty((0, 3), dtype=numpy.int64)
     numpy.testing.assert_equal(gold_disulfides, disulfides.cpu().numpy())
 
-<<<<<<< HEAD
-    gold_res_not_connected = numpy.zeros((1, chain_id.shape[1], 2), bool)
-=======
     gold_res_not_connected = numpy.zeros((1, chain_id.shape[1], 2), dtype=bool)
->>>>>>> 25833714
     numpy.testing.assert_equal(res_not_connected.cpu().numpy(), gold_res_not_connected)
 
 
