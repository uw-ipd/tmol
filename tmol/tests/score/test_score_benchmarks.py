--- conflicted
+++ resolved
@@ -56,18 +56,14 @@
     pass
 
 
-<<<<<<< HEAD
-@reactive_attrs
+@score_graph
 class CartBondedScore(
     CartesianAtomicCoordinateProvider, CartBondedScoreGraph, TorchDevice
 ):
     pass
 
 
-@reactive_attrs
-=======
 @score_graph
->>>>>>> 3e7f1f9c
 class LJScore(CartesianAtomicCoordinateProvider, LJScoreGraph, TorchDevice):
     pass
 
