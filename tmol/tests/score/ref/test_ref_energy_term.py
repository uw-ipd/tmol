--- conflicted
+++ resolved
@@ -38,154 +38,48 @@
     )  # Test to make sure the parameters remain the same instance
 
 
-<<<<<<< HEAD
 class TestRefEnergyTerm(EnergyTermTestBase):
     energy_term_class = RefEnergyTerm
 
     @classmethod
-    def test_whole_pose_scoring_10(
-        cls, rts_ubq_res, default_database, torch_device, update_baseline=False
-    ):
+    def test_whole_pose_scoring_10(cls, ubq_pdb, default_database, torch_device):
         return super().test_whole_pose_scoring_10(
-            rts_ubq_res, default_database, torch_device, update_baseline
+            ubq_pdb, default_database, torch_device, update_baseline=False
         )
 
     @classmethod
     def test_whole_pose_scoring_jagged(
         cls,
-        rts_ubq_res,
+        ubq_pdb,
         default_database,
         torch_device: torch.device,
-        update_baseline=False,
     ):
         return super().test_whole_pose_scoring_jagged(
-            rts_ubq_res, default_database, torch_device, update_baseline
+            ubq_pdb, default_database, torch_device, update_baseline=False
         )
 
     @classmethod
-    def test_whole_pose_scoring_gradcheck(
-        cls, rts_ubq_res, default_database, torch_device
-    ):
+    def test_whole_pose_scoring_gradcheck(cls, ubq_pdb, default_database, torch_device):
         return super().test_whole_pose_scoring_gradcheck(
-            rts_ubq_res, default_database, torch_device
+            ubq_pdb, default_database, torch_device
         )
 
     @classmethod
-    def test_block_scoring(
-        cls, rts_ubq_res, default_database, torch_device, update_baseline=False
-    ):
+    def test_block_scoring(cls, ubq_pdb, default_database, torch_device):
+        resnums = [(0, 4)]
         return super().test_block_scoring(
-            rts_ubq_res[0:4], default_database, torch_device, update_baseline
+            ubq_pdb,
+            default_database,
+            torch_device,
+            resnums=resnums,
+            update_baseline=False,
         )
 
     @classmethod
     def test_block_scoring_reweighted_gradcheck(
-        cls, rts_ubq_res, default_database, torch_device
+        cls, ubq_pdb, default_database, torch_device
     ):
+        resnums = [(0, 4)]
         return super().test_block_scoring_reweighted_gradcheck(
-            rts_ubq_res[0:4], default_database, torch_device
-        )
-=======
-def test_whole_pose_scoring_module_gradcheck(
-    ubq_pdb, default_database, torch_device: torch.device
-):
-    ref_energy = RefEnergyTerm(param_db=default_database, device=torch_device)
-    p1 = pose_stack_from_pdb(ubq_pdb, torch_device)
-    for bt in p1.packed_block_types.active_block_types:
-        ref_energy.setup_block_type(bt)
-    ref_energy.setup_packed_block_types(p1.packed_block_types)
-    ref_energy.setup_poses(p1)
-
-    ref_pose_scorer = ref_energy.render_whole_pose_scoring_module(p1)
-
-    def score(coords):
-        scores = ref_pose_scorer(coords)
-        return torch.sum(scores)
-
-    gradcheck(score, (p1.coords.requires_grad_(True),), eps=1e-3, atol=1e-2, rtol=5e-3)
-
-
-def test_whole_pose_scoring_module_single(
-    ubq_pdb, default_database, torch_device: torch.device
-):
-    gold_vals = numpy.array([[-41.275]], dtype=numpy.float32)
-    ref_energy = RefEnergyTerm(param_db=default_database, device=torch_device)
-    p1 = pose_stack_from_pdb(ubq_pdb, torch_device)
-    for bt in p1.packed_block_types.active_block_types:
-        ref_energy.setup_block_type(bt)
-    ref_energy.setup_packed_block_types(p1.packed_block_types)
-    ref_energy.setup_poses(p1)
-
-    ref_pose_scorer = ref_energy.render_whole_pose_scoring_module(p1)
-
-    coords = torch.nn.Parameter(p1.coords.clone())
-    scores = ref_pose_scorer(coords)
-
-    # make sure we're still good
-    torch.arange(100, device=torch_device)
-
-    numpy.testing.assert_allclose(
-        gold_vals, scores.cpu().detach().numpy(), atol=1e-5, rtol=1e-5
-    )
-
-
-def test_whole_pose_scoring_module_10(
-    ubq_pdb, default_database, torch_device: torch.device
-):
-    n_poses = 10
-    gold_vals = numpy.tile(numpy.array([[-41.275]], dtype=numpy.float32), (n_poses))
-    ref_energy = RefEnergyTerm(param_db=default_database, device=torch_device)
-    p1 = pose_stack_from_pdb(ubq_pdb, torch_device)
-    pn = PoseStackBuilder.from_poses([p1] * n_poses, device=torch_device)
-
-    for bt in pn.packed_block_types.active_block_types:
-        ref_energy.setup_block_type(bt)
-    ref_energy.setup_packed_block_types(pn.packed_block_types)
-
-    ref_energy.setup_poses(pn)
-
-    ref_pose_scorer = ref_energy.render_whole_pose_scoring_module(pn)
-
-    coords = torch.nn.Parameter(pn.coords.clone())
-    scores = ref_pose_scorer(coords)
-
-    # make sure we're still good
-    torch.arange(100, device=torch_device)
-
-    numpy.testing.assert_allclose(
-        gold_vals, scores.cpu().detach().numpy(), atol=1e-5, rtol=1e-5
-    )
-
-
-def test_whole_pose_scoring_module_jagged(
-    ubq_pdb, default_database, torch_device: torch.device
-):
-    p1 = pose_stack_from_pdb(ubq_pdb, torch_device)
-    p2 = pose_stack_from_pdb(ubq_pdb, torch_device, residue_end=60)
-    p3 = pose_stack_from_pdb(ubq_pdb, torch_device, residue_end=40)
-    gold_vals = numpy.array(
-        [
-            [-41.275, -39.42759, -32.83142],
-        ],
-        dtype=numpy.float32,
-    )
-    ref_energy = RefEnergyTerm(param_db=default_database, device=torch_device)
-    pn = PoseStackBuilder.from_poses([p1, p2, p3], device=torch_device)
-
-    for bt in pn.packed_block_types.active_block_types:
-        ref_energy.setup_block_type(bt)
-    ref_energy.setup_packed_block_types(pn.packed_block_types)
-    ref_energy.setup_poses(pn)
-
-    ref_pose_scorer = ref_energy.render_whole_pose_scoring_module(pn)
-
-    coords = torch.nn.Parameter(pn.coords.clone())
-    scores = ref_pose_scorer(coords)
-
-    # make sure we're still good
-    torch.arange(100, device=torch_device)
-
-    numpy.testing.assert_allclose(
-        gold_vals, scores.cpu().detach().numpy(), atol=1e-5, rtol=1e-5
-    )
->>>>>>> 74d9471f
+            ubq_pdb, default_database, torch_device, resnums
+        )