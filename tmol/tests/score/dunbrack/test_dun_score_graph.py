--- conflicted
+++ resolved
@@ -127,7 +127,6 @@
     intra_graph = dunbrack_graph.intra_score()
     e_dun_tot = intra_graph.dun_score
     e_dun_gold = torch.Tensor([[70.6497, 240.3100, 99.6609]])
-<<<<<<< HEAD
     torch.testing.assert_allclose(e_dun_gold, e_dun_tot.cpu())
 
 
@@ -144,24 +143,6 @@
     torch.testing.assert_allclose(e_dun_gold, e_dun_tot.cpu())
 
 
-=======
-    torch.testing.assert_allclose(e_dun_gold, e_dun_tot.cpu())
-
-
-def test_dunbrack_w_twoubq_stacks(ubq_system, torch_device, default_database):
-    twoubq = PackedResidueSystemStack((ubq_system, ubq_system))
-    dunbrack_graph = CartDunbrackGraph.build_for(
-        twoubq, device=torch_device, parameter_database=default_database
-    )
-    intra_graph = dunbrack_graph.intra_score()
-    e_dun_tot = intra_graph.dun_score
-    e_dun_gold = torch.Tensor(
-        [[70.6497, 240.3100, 99.6609], [70.6497, 240.3100, 99.6609]]
-    )
-    torch.testing.assert_allclose(e_dun_gold, e_dun_tot.cpu())
-
-
->>>>>>> 095939b4
 def test_setup_params_for_jagged_system(ubq_res, default_database, torch_device):
     ubq40 = PackedResidueSystem.from_residues(ubq_res[:40])
     ubq60 = PackedResidueSystem.from_residues(ubq_res[:60])
@@ -294,31 +275,6 @@
         total_score, (start_coords,), eps=2e-3, atol=5e-2, raise_exception=False
     )
 
-<<<<<<< HEAD
-    if result:
-        return
-
-    result = total_score(start_coords)
-
-    # Extract results from torch/autograd/gradcheck.py
-    # from torch.autograd.gradcheck import (
-    #   get_numerical_jacobian, get_analytical_jacobian )
-    #
-    # (analytical,), reentrant, correct_grad_sizes = get_analytical_jacobian(
-    #     (start_coords,), result
-    # )
-    # numerical = get_numerical_jacobian(
-    #     total_score, start_coords, start_coords, 2e-3)
-    #
-    # a = analytical
-    # n = numerical
-
-    # print(a.t())
-    # print(n.t())
-    # assert False
-
-=======
->>>>>>> 095939b4
 
 # Only run the CPU version of this test, since on the GPU
 #     f1s = torch.cross(Xs, Xs - dsc_dx)
