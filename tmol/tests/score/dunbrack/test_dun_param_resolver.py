--- conflicted
+++ resolved
@@ -318,13 +318,8 @@
     # annoyingly had to be renamed because flake8 and black couldn't
     # agree on how to treat a long line
     ptofrr_gold = (
-<<<<<<< HEAD
         resolver.scoring_db_aux.rotameric_prob_tableset_offsets[
-            rottable_set_for_res_gold[dun_params.rotres2resid.cpu().numpy()]
-=======
-        resolver.packed_db_aux.rotameric_prob_tableset_offsets[
             rottable_set_for_res_gold[0, dun_params.rotres2resid.cpu().numpy()]
->>>>>>> 2950c80b
         ]
         .cpu()
         .numpy()
@@ -389,19 +384,12 @@
     ]["dun_table_name"].values
     semirot_res_inds = s_inds[s_inds != -1]
 
-<<<<<<< HEAD
-    semirotameric_chi_desc_gold = numpy.array([[0, 3, 0, 0], [3, 18, 0, 0]], dtype=int)
-    semirotameric_chi_desc_gold[:, 3] = semirot_res_inds
-    semirotameric_chi_desc_gold[:, 2] = (
-        resolver.scoring_db_aux.semirotameric_tableset_offsets[semirot_res_inds]
-=======
     semirotameric_chi_desc_gold = numpy.array(
         [[[0, 3, 0, 0], [3, 18, 0, 0]]], dtype=int
     )
     semirotameric_chi_desc_gold[:, :, 3] = semirot_res_inds
     semirotameric_chi_desc_gold[:, :, 2] = (
-        resolver.packed_db_aux.semirotameric_tableset_offsets[semirot_res_inds]
->>>>>>> 2950c80b
+        resolver.scoring_db_aux.semirotameric_tableset_offsets[semirot_res_inds]
         .cpu()
         .numpy()
     )
