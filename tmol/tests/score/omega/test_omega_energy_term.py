--- conflicted
+++ resolved
@@ -94,11 +94,7 @@
     omega_energy.setup_poses(poses)
 
     omega_pose_scorer = omega_energy.render_whole_pose_scoring_module(poses)
-<<<<<<< HEAD
-    scores = omega_pose_scorer(poses.coords)
-=======
     omega_pose_scorer(poses.coords)
->>>>>>> a43aa2f0
 
     # make sure we're still good
     torch.arange(100, device=torch_device)
