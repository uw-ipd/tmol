--- conflicted
+++ resolved
@@ -143,12 +143,8 @@
 
     for rt in residue_types:
         res_atom_types = numpy.array([a.atom_type for a in rt.atoms])
-<<<<<<< HEAD
-        bonds = rt.bond_indices
-=======
         bonds = numpy.zeros([rt.bond_indicies.shape[0], 3], dtype=numpy.int64)
         bonds[:, 1:] = rt.bond_indicies
->>>>>>> 2950c80b
 
         hbe = HBondElementAnalysis.setup_from_database(
             chemical_database=default_database.chemical,
