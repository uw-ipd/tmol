--- conflicted
+++ resolved
@@ -322,14 +322,8 @@
     assert vals is not None
 
 
-<<<<<<< HEAD
-def test_whole_pose_scoring_module_smoke(rts_ubq_res, default_database, torch_device):
-    gold_vals = numpy.array([[-9.207252], [1.51558], [3.61822]], dtype=numpy.float32)
-
-=======
 def test_whole_pose_scoring_module_smoke(ubq_pdb, default_database, torch_device):
     gold_vals = numpy.array([[-7.717818], [3.648599]], dtype=numpy.float32)
->>>>>>> 74d9471f
     ljlk_energy = LJLKEnergyTerm(param_db=default_database, device=torch_device)
 
     # the gold_vals are calculated assuming the fourth residue is not a cterm res;
@@ -347,10 +341,6 @@
     ljlk_pose_scorer = ljlk_energy.render_whole_pose_scoring_module(p1)
 
     coords = torch.nn.Parameter(p1.coords.clone())
-<<<<<<< HEAD
-    scores = ljlk_pose_scorer(
-        coords,
-=======
     scores = ljlk_pose_scorer(coords)
 
     # make sure we're still good
@@ -358,113 +348,58 @@
 
     numpy.testing.assert_allclose(
         gold_vals, scores.cpu().detach().numpy(), atol=1e-6, rtol=1e-6
->>>>>>> 74d9471f
     )
 
     numpy.testing.assert_allclose(gold_vals, scores.cpu().detach().numpy(), atol=1e-4)
 
-<<<<<<< HEAD
 
 class TestLJLKEnergyTerm(EnergyTermTestBase):
     energy_term_class = LJLKEnergyTerm
 
     @classmethod
-    def test_whole_pose_scoring_10(
-        cls, rts_ubq_res, default_database, torch_device, update_baseline=False
-    ):
+    def test_whole_pose_scoring_10(cls, ubq_pdb, default_database, torch_device):
         return super().test_whole_pose_scoring_10(
-            rts_ubq_res, default_database, torch_device, update_baseline
+            ubq_pdb, default_database, torch_device, update_baseline=False
         )
 
     @classmethod
-    def test_whole_pose_scoring_gradcheck(
-        cls, rts_ubq_res, default_database, torch_device
-    ):
+    def test_whole_pose_scoring_gradcheck(cls, ubq_pdb, default_database, torch_device):
+        resnums = [(0, 4)]
         return super().test_whole_pose_scoring_gradcheck(
-            rts_ubq_res[0:4],
-            default_database,
-            torch_device,
-            nondet_tol=1e-6,  # fd this is necessary here...
+            ubq_pdb, default_database, torch_device, resnums=resnums
         )
 
     @classmethod
     def test_whole_pose_scoring_jagged(
         cls,
-        rts_ubq_res,
+        ubq_pdb,
         default_database,
         torch_device: torch.device,
-        update_baseline=False,
     ):
         return super().test_whole_pose_scoring_jagged(
-            rts_ubq_res, default_database, torch_device, update_baseline
+            ubq_pdb, default_database, torch_device, update_baseline=False
         )
 
     @classmethod
-    def test_block_scoring(
-        cls, rts_ubq_res, default_database, torch_device, update_baseline=False
-    ):
+    def test_block_scoring(cls, ubq_pdb, default_database, torch_device):
+        resnums = [(0, 4)]
         return super().test_block_scoring(
-            rts_ubq_res[0:4], default_database, torch_device, update_baseline
+            ubq_pdb,
+            default_database,
+            torch_device,
+            resnums=resnums,
+            update_baseline=False,
         )
 
     @classmethod
     def test_block_scoring_reweighted_gradcheck(
-        cls, rts_ubq_res, default_database, torch_device
+        cls, ubq_pdb, default_database, torch_device
     ):
+        resnums = [(0, 4)]
         return super().test_block_scoring_reweighted_gradcheck(
-            rts_ubq_res[0:4],
+            ubq_pdb,
             default_database,
             torch_device,
+            resnums=resnums,
             nondet_tol=1e-6,
-        )
-=======
-def test_whole_pose_scoring_module_gradcheck(ubq_pdb, default_database, torch_device):
-    ljlk_energy = LJLKEnergyTerm(param_db=default_database, device=torch_device)
-    # this test works whether or not the fourth res is treated like a cterm res,
-    # but let's just run it as if it's not cterm, since it isn't one
-    r3_not_cterm = torch.zeros((1, 4, 2), dtype=torch.bool, device=torch_device)
-    r3_not_cterm[0, 3, 1] = True
-    p1 = pose_stack_from_pdb(
-        ubq_pdb, torch_device, residue_end=4, res_not_connected=r3_not_cterm
-    )
-    for bt in p1.packed_block_types.active_block_types:
-        ljlk_energy.setup_block_type(bt)
-    ljlk_energy.setup_packed_block_types(p1.packed_block_types)
-    ljlk_energy.setup_poses(p1)
-
-    ljlk_pose_scorer = ljlk_energy.render_whole_pose_scoring_module(p1)
-
-    def score(coords):
-        scores = ljlk_pose_scorer(coords)
-        return torch.sum(scores)
-
-    gradcheck(score, (p1.coords.requires_grad_(True),), eps=1e-3, atol=5e-3, rtol=5e-3)
-
-
-def test_whole_pose_scoring_module_10(ubq_pdb, default_database, torch_device):
-    n_poses = 10
-    gold_vals = numpy.tile(
-        numpy.array([[-177.242], [298.275]], dtype=numpy.float32), (1, n_poses)
-    )
-    ljlk_energy = LJLKEnergyTerm(param_db=default_database, device=torch_device)
-    p1 = pose_stack_from_pdb(ubq_pdb, torch_device)
-    pn = PoseStackBuilder.from_poses([p1] * n_poses, device=torch_device)
-
-    for bt in pn.packed_block_types.active_block_types:
-        ljlk_energy.setup_block_type(bt)
-    ljlk_energy.setup_packed_block_types(pn.packed_block_types)
-    ljlk_energy.setup_poses(pn)
-
-    ljlk_pose_scorer = ljlk_energy.render_whole_pose_scoring_module(pn)
-
-    coords = torch.nn.Parameter(pn.coords.clone())
-    scores = ljlk_pose_scorer(coords)
-
-    # make sure the torch device is still good; this is a check
-    # that perhaps the score terms themselves ought to conduct?
-    torch.arange(100, device=torch_device)
-
-    numpy.testing.assert_allclose(
-        gold_vals, scores.cpu().detach().numpy(), atol=1e-5, rtol=1e-5
-    )
->>>>>>> 74d9471f
+        )