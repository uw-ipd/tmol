import pytest
import tmol
import torch

<<<<<<< HEAD
from tmol.utility.reactive import reactive_property
from tmol.system.packed import PackedResidueSystemStack
=======
from tmol.score.modules.bases import ScoreSystem
from tmol.score.modules.coords import coords_for
from tmol.score.modules.ljlk import LJScore, LKScore
from tmol.score.modules.lk_ball import LKBallScore
from tmol.score.modules.elec import ElecScore
from tmol.score.modules.cartbonded import CartBondedScore
from tmol.score.modules.dunbrack import DunbrackScore
from tmol.score.modules.hbond import HBondScore
from tmol.score.modules.rama import RamaScore
from tmol.score.modules.omega import OmegaScore
>>>>>>> ff1c21b9

from tmol.system.score_support import score_method_to_even_weights_dict


def benchmark_score_pass(benchmark, score_system, benchmark_pass, coords):
    # Score once to prep graph
<<<<<<< HEAD
    total = torch.sum(score_graph.intra_score().total)
=======
    total = score_system.intra_total(coords)
>>>>>>> ff1c21b9

    if benchmark_pass == "full":

        @benchmark
        def run():
<<<<<<< HEAD
            score_graph.reset_coords()

            total = torch.sum(score_graph.intra_score().total)
            total.backward(
                retain_graph=True
            )  # it's not clear to me why I need to add this
=======
            total = score_system.intra_total(coords)
            total.backward()
>>>>>>> ff1c21b9

            float(total)

            return total

    elif benchmark_pass == "forward":

        @benchmark
        def run():
            total = score_system.intra_total(coords)

            float(torch.sum(total))

            return total

    elif benchmark_pass == "backward":

        @benchmark
        def run():
            total.backward(retain_graph=True)
            return total

    else:
        raise NotImplementedError

    return run


@pytest.mark.parametrize(
    "score_system_weight_pair",
    [
<<<<<<< HEAD
        #         TotalScore,
        #         DofSpaceTotal,
        #         HBondScore,
        #         ElecScore,
        #         RamaScore,
        #         OmegaScore,
        #         DunbrackScore,
        #         CartBondedScore,
        LJScore,
        LKScore,
        #         LKBallScore,
        #         DofSpaceDummy,
    ],
    ids=[
        #         "total_cart",
        #         "total_torsion",
        #         "hbond",
        #         "elec",
        #         "rama",
        #         "omega",
        #         "dun",
        #         "cartbonded",
        "lj",
        "lk",
        #         "lk_ball",
        #         "kinematics",
=======
        ({LJScore}, score_method_to_even_weights_dict(LJScore)),
        ({LKScore}, score_method_to_even_weights_dict(LKScore)),
        ({LKBallScore}, score_method_to_even_weights_dict(LKBallScore)),
        ({ElecScore}, score_method_to_even_weights_dict(ElecScore)),
        ({CartBondedScore}, score_method_to_even_weights_dict(CartBondedScore)),
        ({DunbrackScore}, score_method_to_even_weights_dict(DunbrackScore)),
        ({HBondScore}, score_method_to_even_weights_dict(HBondScore)),
        ({RamaScore}, score_method_to_even_weights_dict(RamaScore)),
        ({OmegaScore}, score_method_to_even_weights_dict(OmegaScore)),
>>>>>>> ff1c21b9
    ],
)
@pytest.mark.parametrize("benchmark_pass", ["full", "forward", "backward"])
@pytest.mark.benchmark(group="score_components")
def test_end_to_end_score_system(
    benchmark, benchmark_pass, score_system_weight_pair, torch_device, ubq_system
):
<<<<<<< HEAD

    # target_system = ubq_system
    stack = PackedResidueSystemStack((ubq_system,) * 100)

    score_graph = graph_class.build_for(stack, requires_grad=True, device=torch_device)

    run = benchmark_score_pass(benchmark, score_graph, benchmark_pass)

    assert run.device == torch_device


@pytest.mark.parametrize(
    "term_to_exclude",
    [
        HBondScoreGraph,
        ElecScoreGraph,
        RamaScoreGraph,
        OmegaScoreGraph,
        DunbrackScoreGraph,
        CartBondedScoreGraph,
        LJScoreGraph,
        LKScoreGraph,
        LKBallScoreGraph,
    ],
    ids=["hbond", "elec", "rama", "omega", "dun", "cartbonded", "lj", "lk", "lk_ball"],
)
@pytest.mark.parametrize("benchmark_pass", ["forward"])
@pytest.mark.benchmark(group="score_wo_component")
def test_exclude_term_from_score_graph(
    benchmark, benchmark_pass, term_to_exclude, torch_device, ubq_system
):
    stack = PackedResidueSystemStack((ubq_system,) * 30)

    base_classes = [
        CartesianAtomicCoordinateProvider,
        LJScoreGraph,
        LKScoreGraph,
        LKBallScoreGraph,
        HBondScoreGraph,
        DunbrackScoreGraph,
        RamaScoreGraph,
        OmegaScoreGraph,
        ElecScoreGraph,
        CartBondedScoreGraph,
    ]

    base_classes.remove(term_to_exclude)
    base_classes = tuple(base_classes)

    graph_class = type("TempGraph", base_classes, {})
    graph_class = tmol.score.score_graph.score_graph(graph_class)

    score_graph = graph_class.build_for(stack, requires_grad=True, device=torch_device)
=======
    target_system = ubq_system
    score_system_dict = score_system_weight_pair[0]
    weight_dict = score_system_weight_pair[1]
    score_system = ScoreSystem.build_for(
        target_system, score_system_dict, weight_dict, device=torch_device
    )
    coords = coords_for(target_system, score_system)
>>>>>>> ff1c21b9

    run = benchmark_score_pass(benchmark, score_system, benchmark_pass, coords)

    assert run.device == torch_device<|MERGE_RESOLUTION|>--- conflicted
+++ resolved
@@ -2,10 +2,6 @@
 import tmol
 import torch
 
-<<<<<<< HEAD
-from tmol.utility.reactive import reactive_property
-from tmol.system.packed import PackedResidueSystemStack
-=======
 from tmol.score.modules.bases import ScoreSystem
 from tmol.score.modules.coords import coords_for
 from tmol.score.modules.ljlk import LJScore, LKScore
@@ -16,34 +12,20 @@
 from tmol.score.modules.hbond import HBondScore
 from tmol.score.modules.rama import RamaScore
 from tmol.score.modules.omega import OmegaScore
->>>>>>> ff1c21b9
 
 from tmol.system.score_support import score_method_to_even_weights_dict
 
 
 def benchmark_score_pass(benchmark, score_system, benchmark_pass, coords):
     # Score once to prep graph
-<<<<<<< HEAD
-    total = torch.sum(score_graph.intra_score().total)
-=======
     total = score_system.intra_total(coords)
->>>>>>> ff1c21b9
 
     if benchmark_pass == "full":
 
         @benchmark
         def run():
-<<<<<<< HEAD
-            score_graph.reset_coords()
-
-            total = torch.sum(score_graph.intra_score().total)
-            total.backward(
-                retain_graph=True
-            )  # it's not clear to me why I need to add this
-=======
             total = score_system.intra_total(coords)
             total.backward()
->>>>>>> ff1c21b9
 
             float(total)
 
@@ -75,34 +57,6 @@
 @pytest.mark.parametrize(
     "score_system_weight_pair",
     [
-<<<<<<< HEAD
-        #         TotalScore,
-        #         DofSpaceTotal,
-        #         HBondScore,
-        #         ElecScore,
-        #         RamaScore,
-        #         OmegaScore,
-        #         DunbrackScore,
-        #         CartBondedScore,
-        LJScore,
-        LKScore,
-        #         LKBallScore,
-        #         DofSpaceDummy,
-    ],
-    ids=[
-        #         "total_cart",
-        #         "total_torsion",
-        #         "hbond",
-        #         "elec",
-        #         "rama",
-        #         "omega",
-        #         "dun",
-        #         "cartbonded",
-        "lj",
-        "lk",
-        #         "lk_ball",
-        #         "kinematics",
-=======
         ({LJScore}, score_method_to_even_weights_dict(LJScore)),
         ({LKScore}, score_method_to_even_weights_dict(LKScore)),
         ({LKBallScore}, score_method_to_even_weights_dict(LKBallScore)),
@@ -112,7 +66,6 @@
         ({HBondScore}, score_method_to_even_weights_dict(HBondScore)),
         ({RamaScore}, score_method_to_even_weights_dict(RamaScore)),
         ({OmegaScore}, score_method_to_even_weights_dict(OmegaScore)),
->>>>>>> ff1c21b9
     ],
 )
 @pytest.mark.parametrize("benchmark_pass", ["full", "forward", "backward"])
@@ -120,61 +73,6 @@
 def test_end_to_end_score_system(
     benchmark, benchmark_pass, score_system_weight_pair, torch_device, ubq_system
 ):
-<<<<<<< HEAD
-
-    # target_system = ubq_system
-    stack = PackedResidueSystemStack((ubq_system,) * 100)
-
-    score_graph = graph_class.build_for(stack, requires_grad=True, device=torch_device)
-
-    run = benchmark_score_pass(benchmark, score_graph, benchmark_pass)
-
-    assert run.device == torch_device
-
-
-@pytest.mark.parametrize(
-    "term_to_exclude",
-    [
-        HBondScoreGraph,
-        ElecScoreGraph,
-        RamaScoreGraph,
-        OmegaScoreGraph,
-        DunbrackScoreGraph,
-        CartBondedScoreGraph,
-        LJScoreGraph,
-        LKScoreGraph,
-        LKBallScoreGraph,
-    ],
-    ids=["hbond", "elec", "rama", "omega", "dun", "cartbonded", "lj", "lk", "lk_ball"],
-)
-@pytest.mark.parametrize("benchmark_pass", ["forward"])
-@pytest.mark.benchmark(group="score_wo_component")
-def test_exclude_term_from_score_graph(
-    benchmark, benchmark_pass, term_to_exclude, torch_device, ubq_system
-):
-    stack = PackedResidueSystemStack((ubq_system,) * 30)
-
-    base_classes = [
-        CartesianAtomicCoordinateProvider,
-        LJScoreGraph,
-        LKScoreGraph,
-        LKBallScoreGraph,
-        HBondScoreGraph,
-        DunbrackScoreGraph,
-        RamaScoreGraph,
-        OmegaScoreGraph,
-        ElecScoreGraph,
-        CartBondedScoreGraph,
-    ]
-
-    base_classes.remove(term_to_exclude)
-    base_classes = tuple(base_classes)
-
-    graph_class = type("TempGraph", base_classes, {})
-    graph_class = tmol.score.score_graph.score_graph(graph_class)
-
-    score_graph = graph_class.build_for(stack, requires_grad=True, device=torch_device)
-=======
     target_system = ubq_system
     score_system_dict = score_system_weight_pair[0]
     weight_dict = score_system_weight_pair[1]
@@ -182,7 +80,6 @@
         target_system, score_system_dict, weight_dict, device=torch_device
     )
     coords = coords_for(target_system, score_system)
->>>>>>> ff1c21b9
 
     run = benchmark_score_pass(benchmark, score_system, benchmark_pass, coords)
 
