import pytest
import toolz

import scipy.sparse.csgraph as csgraph

import numpy
import torch

from tmol.score.bonded_atom import BondedAtomScoreGraph
from tmol.system.packed import PackedResidueSystem, PackedResidueSystemStack


def test_bonded_atom_clone_factory(ubq_system: PackedResidueSystem):
    src: BondedAtomScoreGraph = BondedAtomScoreGraph.build_for(ubq_system)

    # Bond graph is referenced
    clone = BondedAtomScoreGraph.build_for(src)
    assert clone.bonds is src.bonds
    numpy.testing.assert_allclose(src.bonds, clone.bonds)
    numpy.testing.assert_allclose(src.bonded_path_length, clone.bonded_path_length)

    clone.bonds = clone.bonds[: len(clone.bonds) // 2]
    assert clone.bonds is not src.bonds
    with pytest.raises(AssertionError):
        numpy.testing.assert_allclose(src.bonds, clone.bonds)
    with pytest.raises(AssertionError):
        numpy.testing.assert_allclose(src.bonded_path_length, clone.bonded_path_length)

    # Atom types are referenced
    assert clone.atom_types is src.atom_types


def test_bonded_atom_clone_factory_from_stacked_systems(
    ubq_system: PackedResidueSystem
):
    twoubq = PackedResidueSystemStack((ubq_system, ubq_system))
    basg = BondedAtomScoreGraph.build_for(twoubq)

    assert basg.atom_types.shape == (2, basg.system_size)
    assert basg.atom_names.shape == (2, basg.system_size)
    assert basg.res_names.shape == (2, basg.system_size)
    assert basg.res_indices.shape == (2, basg.system_size)


def test_real_atoms(ubq_system: PackedResidueSystem):
    """``real_atoms`` is set for every residue's atom in an packed residue system."""
    expected_real_indices = list(
        toolz.concat(
            range(i, i + len(r.coords))
            for i, r in zip(ubq_system.res_start_ind, ubq_system.residues)
        )
    )

    src: BondedAtomScoreGraph = BondedAtomScoreGraph.build_for(ubq_system)

    assert src.real_atoms.shape == (1, src.system_size)
    assert list(numpy.flatnonzero(numpy.array(src.real_atoms))) == expected_real_indices


def test_bonded_path_length(ubq_system: PackedResidueSystem):
    """Bonded path length is evaluated up to MAX_BONDED_PATH_LENGTH."""

    src: BondedAtomScoreGraph = BondedAtomScoreGraph.build_for(ubq_system)
    src_bond_table = numpy.zeros((src.system_size, src.system_size))
    src_bond_table[src.bonds[:, 1], src.bonds[:, 2]] = 1
    bond_graph = csgraph.csgraph_from_dense(src_bond_table)
    distance_table = torch.from_numpy(
        csgraph.shortest_path(bond_graph, directed=False, unweighted=True)
    ).to(torch.float)

    for mlen in (None, 6, 8, 12):
        if mlen is not None:
            src.MAX_BONDED_PATH_LENGTH = mlen

        assert src.bonded_path_length.shape == (1, src.system_size, src.system_size)
<<<<<<< HEAD
        assert (
            src.bonded_path_length[0][distance_table > src.MAX_BONDED_PATH_LENGTH]
            == numpy.inf
        ).all()
        assert (
            src.bonded_path_length[0][distance_table < src.MAX_BONDED_PATH_LENGTH]
            == distance_table[distance_table < src.MAX_BONDED_PATH_LENGTH]
        ).all()
=======
        assert numpy.all(
            src.bonded_path_length[0][
                distance_table > src.MAX_BONDED_PATH_LENGTH
            ].numpy()
            == numpy.inf
        )
        assert numpy.all(
            src.bonded_path_length[0][
                distance_table < src.MAX_BONDED_PATH_LENGTH
            ].numpy()
            == distance_table[distance_table < src.MAX_BONDED_PATH_LENGTH].numpy()
        )
>>>>>>> 20a4de8b

    inds = src.indexed_bonds
    assert len(inds.bonds.shape) == 3
    assert inds.bonds.shape[2] == 2


def test_variable_bonded_path_length(ubq_res):
    ubq4 = PackedResidueSystem.from_residues(ubq_res[:4])
    ubq6 = PackedResidueSystem.from_residues(ubq_res[:6])
    twoubq = PackedResidueSystemStack((ubq4, ubq6))

    basg_both = BondedAtomScoreGraph.build_for(twoubq)
    basg4 = BondedAtomScoreGraph.build_for(ubq4)
    basg6 = BondedAtomScoreGraph.build_for(ubq6)

    inds_both = basg_both.indexed_bonds
    inds4 = basg4.indexed_bonds
    inds6 = basg6.indexed_bonds

    numpy.testing.assert_allclose(
        inds_both.bonds[0, : inds4.bonds.shape[1]], inds4.bonds[0]
    )
    numpy.testing.assert_allclose(
        inds_both.bonds[1, : inds6.bonds.shape[1]], inds6.bonds[0]
    )

    numpy.testing.assert_allclose(
        inds_both.bond_spans[0, : inds4.bond_spans.shape[1]], inds4.bond_spans[0]
    )
    torch.testing.assert_allclose(
        inds_both.bond_spans[1, : inds6.bond_spans.shape[1]], inds6.bond_spans[0]
    )<|MERGE_RESOLUTION|>--- conflicted
+++ resolved
@@ -73,29 +73,12 @@
             src.MAX_BONDED_PATH_LENGTH = mlen
 
         assert src.bonded_path_length.shape == (1, src.system_size, src.system_size)
-<<<<<<< HEAD
         assert (
             src.bonded_path_length[0][distance_table > src.MAX_BONDED_PATH_LENGTH]
             == numpy.inf
         ).all()
         assert (
             src.bonded_path_length[0][distance_table < src.MAX_BONDED_PATH_LENGTH]
-            == distance_table[distance_table < src.MAX_BONDED_PATH_LENGTH]
-        ).all()
-=======
-        assert numpy.all(
-            src.bonded_path_length[0][
-                distance_table > src.MAX_BONDED_PATH_LENGTH
-            ].numpy()
-            == numpy.inf
-        )
-        assert numpy.all(
-            src.bonded_path_length[0][
-                distance_table < src.MAX_BONDED_PATH_LENGTH
-            ].numpy()
-            == distance_table[distance_table < src.MAX_BONDED_PATH_LENGTH].numpy()
-        )
->>>>>>> 20a4de8b
 
     inds = src.indexed_bonds
     assert len(inds.bonds.shape) == 3
