import torch

from tmol.system.packed import PackedResidueSystem

from tmol.score import (TotalScoreGraph, TotalScoreComponentsGraph)
from tmol.score.coordinates import (
    CartesianAtomicCoordinateProvider,
    KinematicAtomicCoordinateProvider,
)
from tmol.score.rama.rama_score_graph import RamaScoreGraph
from tmol.score.bonded_atom import BondedAtomScoreGraph

from tmol.utility.reactive import reactive_attrs


@reactive_attrs
class RealSpaceScore(CartesianAtomicCoordinateProvider, TotalScoreGraph):
    pass


@reactive_attrs
class DofSpaceScore(KinematicAtomicCoordinateProvider, TotalScoreGraph):
    pass


def test_torsion_space_gradcheck(ubq_res):
    test_system = PackedResidueSystem.from_residues(ubq_res[:6])

    torsion_space = DofSpaceScore.build_for(test_system)
    start_dofs = torsion_space.dofs.clone()

    def total_score(dofs):
        torsion_space.dofs = dofs
        return torsion_space.total_score

    assert torch.autograd.gradcheck(
<<<<<<< HEAD
        total_score,
        (start_dofs, ),
        eps=1e-3,
        rtol=5e-3,
        atol=8e-4,
=======
        total_score, (start_dofs,), eps=1e-3, rtol=5e-3, atol=5e-4
>>>>>>> c70dbd98
    )


def test_real_space_gradcheck(ubq_res):
    test_system = PackedResidueSystem.from_residues(ubq_res[:6])
    real_space = RealSpaceScore.build_for(test_system)

    coord_mask = torch.isnan(real_space.coords).sum(dim=-1) == 0
    start_coords = real_space.coords[coord_mask]

    def total_score(coords):
        state_coords = real_space.coords.detach().clone()
        state_coords[coord_mask] = coords

        return real_space.total_score

    assert torch.autograd.gradcheck(total_score, (start_coords,))<|MERGE_RESOLUTION|>--- conflicted
+++ resolved
@@ -2,7 +2,7 @@
 
 from tmol.system.packed import PackedResidueSystem
 
-from tmol.score import (TotalScoreGraph, TotalScoreComponentsGraph)
+from tmol.score import TotalScoreGraph, TotalScoreComponentsGraph
 from tmol.score.coordinates import (
     CartesianAtomicCoordinateProvider,
     KinematicAtomicCoordinateProvider,
@@ -34,15 +34,7 @@
         return torsion_space.total_score
 
     assert torch.autograd.gradcheck(
-<<<<<<< HEAD
-        total_score,
-        (start_dofs, ),
-        eps=1e-3,
-        rtol=5e-3,
-        atol=8e-4,
-=======
         total_score, (start_dofs,), eps=1e-3, rtol=5e-3, atol=5e-4
->>>>>>> c70dbd98
     )
 
 
