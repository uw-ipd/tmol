import numpy
import torch

from tmol.io import pose_stack_from_pdb
from tmol.score.disulfide.disulfide_energy_term import DisulfideEnergyTerm
from tmol.pose.pose_stack_builder import PoseStackBuilder

from tmol.tests.autograd import gradcheck
from tmol.tests.score.common.test_energy_term import EnergyTermTestBase


def test_smoke(default_database, torch_device: torch.device):
    disulfide_energy = DisulfideEnergyTerm(
        param_db=default_database, device=torch_device
    )

    assert disulfide_energy.device == torch_device
    assert disulfide_energy.global_params.a_mu.device == torch_device


def test_annotate_disulfide_conns(
    fresh_default_packed_block_types, default_database, torch_device: torch.device
):
    disulfide_energy = DisulfideEnergyTerm(
        param_db=default_database, device=torch_device
    )

    pbt = fresh_default_packed_block_types
    bt_list = pbt.active_block_types

    for bt in bt_list:
        disulfide_energy.setup_block_type(bt)
        assert hasattr(bt, "disulfide_connections")
    disulfide_energy.setup_packed_block_types(pbt)
    assert hasattr(pbt, "disulfide_conns")
    disulfide_conns = pbt.disulfide_conns
    disulfide_energy.setup_packed_block_types(pbt)

    assert pbt.disulfide_conns.device == torch_device
    assert (
        pbt.disulfide_conns is disulfide_conns
    )  # Test to make sure the parameters remain the same instance


<<<<<<< HEAD
class TestDisulfideEnergyTerm(EnergyTermTestBase):
    energy_term_class = DisulfideEnergyTerm

    @classmethod
    def test_whole_pose_scoring_10(
        cls, rts_disulfide_res, default_database, torch_device, update_baseline=False
    ):
        return super().test_whole_pose_scoring_10(
            rts_disulfide_res, default_database, torch_device, update_baseline
        )

    @classmethod
    def test_whole_pose_scoring_jagged(
        cls,
        rts_disulfide_res,
        default_database,
        torch_device: torch.device,
        update_baseline=False,
    ):
        return super().test_whole_pose_scoring_jagged(
            rts_disulfide_res, default_database, torch_device, update_baseline
        )

    @classmethod
    def test_whole_pose_scoring_gradcheck(
        cls, rts_disulfide_res, default_database, torch_device
    ):
        return super().test_whole_pose_scoring_gradcheck(
            rts_disulfide_res,
            default_database,
            torch_device,
        )

    @classmethod
    def test_block_scoring(
        cls, rts_disulfide_res, default_database, torch_device, update_baseline=False
    ):
        rts_res = rts_disulfide_res[2:4] + rts_disulfide_res[21:23]
        return super().test_block_scoring(
            rts_res, default_database, torch_device, update_baseline
        )

    @classmethod
    def test_block_scoring_reweighted_gradcheck(
        cls, rts_disulfide_res, default_database, torch_device
    ):
        rts_res = rts_disulfide_res[2:4] + rts_disulfide_res[21:23]
        return super().test_block_scoring_reweighted_gradcheck(
            rts_res,
            default_database,
            torch_device,
        )
=======
def test_whole_pose_scoring_module_gradcheck_whole_pose(
    disulfide_pdb, default_database, torch_device: torch.device
):
    disulfide_energy = DisulfideEnergyTerm(
        param_db=default_database, device=torch_device
    )
    p1 = pose_stack_from_pdb(disulfide_pdb, torch_device)
    for bt in p1.packed_block_types.active_block_types:
        disulfide_energy.setup_block_type(bt)
    disulfide_energy.setup_packed_block_types(p1.packed_block_types)
    disulfide_energy.setup_poses(p1)

    disulfide_pose_scorer = disulfide_energy.render_whole_pose_scoring_module(p1)

    def score(coords):
        scores = disulfide_pose_scorer(coords)
        return torch.sum(scores)

    gradcheck(score, (p1.coords.requires_grad_(True),), eps=1e-3, atol=1e-2, rtol=5e-3)


def test_whole_pose_scoring_module_single(
    disulfide_pdb, default_database, torch_device: torch.device
):
    gold_vals = numpy.array([[-3.25716]], dtype=numpy.float32)
    disulfide_energy = DisulfideEnergyTerm(
        param_db=default_database, device=torch_device
    )
    p1 = pose_stack_from_pdb(disulfide_pdb, torch_device)
    for bt in p1.packed_block_types.active_block_types:
        disulfide_energy.setup_block_type(bt)
    disulfide_energy.setup_packed_block_types(p1.packed_block_types)
    disulfide_energy.setup_poses(p1)

    disulfide_pose_scorer = disulfide_energy.render_whole_pose_scoring_module(p1)

    coords = torch.nn.Parameter(p1.coords.clone())
    scores = disulfide_pose_scorer(coords)

    # make sure we're still good
    torch.arange(100, device=torch_device)

    numpy.testing.assert_allclose(
        gold_vals, scores.cpu().detach().numpy(), atol=1e-5, rtol=1e-5
    )


def test_whole_pose_scoring_module_10(
    disulfide_pdb, default_database, torch_device: torch.device
):
    n_poses = 10
    gold_vals = numpy.tile(numpy.array([[-3.25716]], dtype=numpy.float32), (n_poses))
    disulfide_energy = DisulfideEnergyTerm(
        param_db=default_database, device=torch_device
    )
    p1 = pose_stack_from_pdb(disulfide_pdb, torch_device)
    pn = PoseStackBuilder.from_poses([p1] * n_poses, device=torch_device)

    for bt in pn.packed_block_types.active_block_types:
        disulfide_energy.setup_block_type(bt)
    disulfide_energy.setup_packed_block_types(pn.packed_block_types)

    disulfide_energy.setup_poses(pn)

    disulfide_pose_scorer = disulfide_energy.render_whole_pose_scoring_module(pn)

    coords = torch.nn.Parameter(pn.coords.clone())
    scores = disulfide_pose_scorer(coords)

    # make sure we're still good
    torch.arange(100, device=torch_device)

    numpy.testing.assert_allclose(
        gold_vals, scores.cpu().detach().numpy(), atol=1e-5, rtol=1e-5
    )


def test_whole_pose_scoring_module_jagged(
    disulfide_pdb, default_database, torch_device
):
    p1 = pose_stack_from_pdb(disulfide_pdb, torch_device)
    p2 = pose_stack_from_pdb(disulfide_pdb, torch_device, residue_end=52)
    p3 = pose_stack_from_pdb(disulfide_pdb, torch_device, residue_end=33)

    pn = PoseStackBuilder.from_poses([p1, p2, p3], device=torch_device)

    disulfide_energy = DisulfideEnergyTerm(
        param_db=default_database, device=torch_device
    )
    for bt in pn.packed_block_types.active_block_types:
        disulfide_energy.setup_block_type(bt)
    disulfide_energy.setup_packed_block_types(pn.packed_block_types)
    disulfide_energy.setup_poses(pn)

    disulfide_pose_scorer = disulfide_energy.render_whole_pose_scoring_module(pn)
    scores = disulfide_pose_scorer(pn.coords)

    gold_scores = numpy.array([[-3.25716, -2.5534, -1.686726]], dtype=numpy.float32)
    numpy.testing.assert_allclose(gold_scores, scores.cpu().numpy(), rtol=1e-5)
>>>>>>> 74d9471f
<|MERGE_RESOLUTION|>--- conflicted
+++ resolved
@@ -42,157 +42,52 @@
     )  # Test to make sure the parameters remain the same instance
 
 
-<<<<<<< HEAD
 class TestDisulfideEnergyTerm(EnergyTermTestBase):
     energy_term_class = DisulfideEnergyTerm
 
     @classmethod
-    def test_whole_pose_scoring_10(
-        cls, rts_disulfide_res, default_database, torch_device, update_baseline=False
-    ):
+    def test_whole_pose_scoring_10(cls, disulfide_pdb, default_database, torch_device):
         return super().test_whole_pose_scoring_10(
-            rts_disulfide_res, default_database, torch_device, update_baseline
+            disulfide_pdb, default_database, torch_device, update_baseline=False
         )
 
     @classmethod
     def test_whole_pose_scoring_jagged(
         cls,
-        rts_disulfide_res,
+        disulfide_pdb,
         default_database,
         torch_device: torch.device,
-        update_baseline=False,
     ):
         return super().test_whole_pose_scoring_jagged(
-            rts_disulfide_res, default_database, torch_device, update_baseline
+            disulfide_pdb, default_database, torch_device, update_baseline=False
         )
 
     @classmethod
     def test_whole_pose_scoring_gradcheck(
-        cls, rts_disulfide_res, default_database, torch_device
+        cls, disulfide_pdb, default_database, torch_device
     ):
         return super().test_whole_pose_scoring_gradcheck(
-            rts_disulfide_res,
+            disulfide_pdb,
             default_database,
             torch_device,
         )
 
     @classmethod
-    def test_block_scoring(
-        cls, rts_disulfide_res, default_database, torch_device, update_baseline=False
-    ):
-        rts_res = rts_disulfide_res[2:4] + rts_disulfide_res[21:23]
+    def test_block_scoring(cls, disulfide_pdb, default_database, torch_device):
+        resnums = [(2, 4), (21, 23)]
         return super().test_block_scoring(
-            rts_res, default_database, torch_device, update_baseline
+            disulfide_pdb,
+            default_database,
+            torch_device,
+            resnums=resnums,
+            update_baseline=False,
         )
 
     @classmethod
     def test_block_scoring_reweighted_gradcheck(
-        cls, rts_disulfide_res, default_database, torch_device
+        cls, disulfide_pdb, default_database, torch_device
     ):
-        rts_res = rts_disulfide_res[2:4] + rts_disulfide_res[21:23]
+        resnums = [(2, 4), (21, 23)]
         return super().test_block_scoring_reweighted_gradcheck(
-            rts_res,
-            default_database,
-            torch_device,
-        )
-=======
-def test_whole_pose_scoring_module_gradcheck_whole_pose(
-    disulfide_pdb, default_database, torch_device: torch.device
-):
-    disulfide_energy = DisulfideEnergyTerm(
-        param_db=default_database, device=torch_device
-    )
-    p1 = pose_stack_from_pdb(disulfide_pdb, torch_device)
-    for bt in p1.packed_block_types.active_block_types:
-        disulfide_energy.setup_block_type(bt)
-    disulfide_energy.setup_packed_block_types(p1.packed_block_types)
-    disulfide_energy.setup_poses(p1)
-
-    disulfide_pose_scorer = disulfide_energy.render_whole_pose_scoring_module(p1)
-
-    def score(coords):
-        scores = disulfide_pose_scorer(coords)
-        return torch.sum(scores)
-
-    gradcheck(score, (p1.coords.requires_grad_(True),), eps=1e-3, atol=1e-2, rtol=5e-3)
-
-
-def test_whole_pose_scoring_module_single(
-    disulfide_pdb, default_database, torch_device: torch.device
-):
-    gold_vals = numpy.array([[-3.25716]], dtype=numpy.float32)
-    disulfide_energy = DisulfideEnergyTerm(
-        param_db=default_database, device=torch_device
-    )
-    p1 = pose_stack_from_pdb(disulfide_pdb, torch_device)
-    for bt in p1.packed_block_types.active_block_types:
-        disulfide_energy.setup_block_type(bt)
-    disulfide_energy.setup_packed_block_types(p1.packed_block_types)
-    disulfide_energy.setup_poses(p1)
-
-    disulfide_pose_scorer = disulfide_energy.render_whole_pose_scoring_module(p1)
-
-    coords = torch.nn.Parameter(p1.coords.clone())
-    scores = disulfide_pose_scorer(coords)
-
-    # make sure we're still good
-    torch.arange(100, device=torch_device)
-
-    numpy.testing.assert_allclose(
-        gold_vals, scores.cpu().detach().numpy(), atol=1e-5, rtol=1e-5
-    )
-
-
-def test_whole_pose_scoring_module_10(
-    disulfide_pdb, default_database, torch_device: torch.device
-):
-    n_poses = 10
-    gold_vals = numpy.tile(numpy.array([[-3.25716]], dtype=numpy.float32), (n_poses))
-    disulfide_energy = DisulfideEnergyTerm(
-        param_db=default_database, device=torch_device
-    )
-    p1 = pose_stack_from_pdb(disulfide_pdb, torch_device)
-    pn = PoseStackBuilder.from_poses([p1] * n_poses, device=torch_device)
-
-    for bt in pn.packed_block_types.active_block_types:
-        disulfide_energy.setup_block_type(bt)
-    disulfide_energy.setup_packed_block_types(pn.packed_block_types)
-
-    disulfide_energy.setup_poses(pn)
-
-    disulfide_pose_scorer = disulfide_energy.render_whole_pose_scoring_module(pn)
-
-    coords = torch.nn.Parameter(pn.coords.clone())
-    scores = disulfide_pose_scorer(coords)
-
-    # make sure we're still good
-    torch.arange(100, device=torch_device)
-
-    numpy.testing.assert_allclose(
-        gold_vals, scores.cpu().detach().numpy(), atol=1e-5, rtol=1e-5
-    )
-
-
-def test_whole_pose_scoring_module_jagged(
-    disulfide_pdb, default_database, torch_device
-):
-    p1 = pose_stack_from_pdb(disulfide_pdb, torch_device)
-    p2 = pose_stack_from_pdb(disulfide_pdb, torch_device, residue_end=52)
-    p3 = pose_stack_from_pdb(disulfide_pdb, torch_device, residue_end=33)
-
-    pn = PoseStackBuilder.from_poses([p1, p2, p3], device=torch_device)
-
-    disulfide_energy = DisulfideEnergyTerm(
-        param_db=default_database, device=torch_device
-    )
-    for bt in pn.packed_block_types.active_block_types:
-        disulfide_energy.setup_block_type(bt)
-    disulfide_energy.setup_packed_block_types(pn.packed_block_types)
-    disulfide_energy.setup_poses(pn)
-
-    disulfide_pose_scorer = disulfide_energy.render_whole_pose_scoring_module(pn)
-    scores = disulfide_pose_scorer(pn.coords)
-
-    gold_scores = numpy.array([[-3.25716, -2.5534, -1.686726]], dtype=numpy.float32)
-    numpy.testing.assert_allclose(gold_scores, scores.cpu().numpy(), rtol=1e-5)
->>>>>>> 74d9471f
+            disulfide_pdb, default_database, torch_device, resnums=resnums
+        )