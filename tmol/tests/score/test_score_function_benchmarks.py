--- conflicted
+++ resolved
@@ -7,11 +7,8 @@
 # from tmol.pose.pose_stack import PoseStack
 from tmol.pose.pose_stack_builder import PoseStackBuilder
 
-<<<<<<< HEAD
 from tmol.score.cartbonded.cartbonded_energy_term import CartBondedEnergyTerm
-=======
 from tmol.score.disulfide.disulfide_energy_term import DisulfideEnergyTerm
->>>>>>> 8e07030d
 from tmol.score.elec.elec_energy_term import ElecEnergyTerm
 from tmol.score.hbond.hbond_energy_term import HBondEnergyTerm
 from tmol.score.ljlk.ljlk_energy_term import LJLKEnergyTerm
@@ -50,11 +47,8 @@
 @pytest.mark.parametrize(
     "energy_term",
     [
-<<<<<<< HEAD
         CartBondedEnergyTerm,
-=======
         DisulfideEnergyTerm,
->>>>>>> 8e07030d
         ElecEnergyTerm,
         HBondEnergyTerm,
         LJLKEnergyTerm,
@@ -62,11 +56,16 @@
         OmegaEnergyTerm,
         RamaEnergyTerm,
     ],
-<<<<<<< HEAD
-    ids=["cartbonded", "elec", "hbond", "ljlk", "lk_ball", "omega"],
-=======
-    ids=["disulfide", "elec", "hbond", "ljlk", "lk_ball", "omega", "rama"],
->>>>>>> 8e07030d
+    ids=[
+        "cartbonded",
+        "disulfide",
+        "elec",
+        "hbond",
+        "ljlk",
+        "lk_ball",
+        "omega",
+        "rama",
+    ],
 )
 @pytest.mark.benchmark(group="res_centric_score_components")
 def test_res_centric_score_benchmark(
@@ -131,11 +130,8 @@
     "energy_terms",
     [
         [
-<<<<<<< HEAD
             CartBondedEnergyTerm,
-=======
             DisulfideEnergyTerm,
->>>>>>> 8e07030d
             ElecEnergyTerm,
             HBondEnergyTerm,
             LJLKEnergyTerm,
@@ -144,11 +140,7 @@
             RamaEnergyTerm,
         ]
     ],
-<<<<<<< HEAD
-    ids=["cartbonded_elec_hbond_ljlk_lkb_omega"],
-=======
-    ids=["disulfide_elec_hbond_ljlk_lkb_omega_rama"],
->>>>>>> 8e07030d
+    ids=["cartbonded_disulfide_elec_hbond_ljlk_lkb_omega_rama"],
 )
 @pytest.mark.benchmark(group="res_centric_combined_score_components")
 def test_combined_res_centric_score_benchmark(
