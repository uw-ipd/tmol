import pytest
import torch
from tmol.tests.torch import zero_padded_counts

from tmol.score.score_function import ScoreFunction

# from tmol.pose.pose_stack import PoseStack
from tmol.pose.pose_stack_builder import PoseStackBuilder

from tmol.score.cartbonded.cartbonded_energy_term import CartBondedEnergyTerm
from tmol.score.disulfide.disulfide_energy_term import DisulfideEnergyTerm
from tmol.score.dunbrack.dunbrack_energy_term import DunbrackEnergyTerm
from tmol.score.elec.elec_energy_term import ElecEnergyTerm
from tmol.score.hbond.hbond_energy_term import HBondEnergyTerm
from tmol.score.ljlk.ljlk_energy_term import LJLKEnergyTerm
from tmol.score.lk_ball.lk_ball_energy_term import LKBallEnergyTerm
from tmol.score.backbone_torsion.bb_torsion_energy_term import BackboneTorsionEnergyTerm
from tmol.score.ref.ref_energy_term import RefEnergyTerm


@pytest.mark.parametrize("energy_term", [LJLKEnergyTerm], ids=["ljlk"])
@pytest.mark.parametrize("n_poses", zero_padded_counts([1, 3, 10, 30, 100]))
@pytest.mark.benchmark(group="setup_res_centric_scoring")
def dont_test_res_centric_score_benchmark_setup(
    benchmark, energy_term, n_poses, rts_ubq_res, default_database, torch_device
):
    n_poses = int(n_poses)
    pose_stack1 = PoseStackBuilder.one_structure_from_polymeric_residues(
        default_database.chemical, rts_ubq_res, torch_device
    )

    pose_stack_n = PoseStackBuilder.from_poses([pose_stack1] * n_poses, torch_device)
    sfxn = ScoreFunction(default_database, torch_device)

    for st in energy_term.score_types():
        sfxn.set_weight(st, 1.0)

    @benchmark
    def render_whole_pose_scoring_module():
        scorer = sfxn.render_whole_pose_scoring_module(pose_stack_n)
        return scorer

    render_whole_pose_scoring_module


@pytest.mark.parametrize("n_poses", zero_padded_counts([1, 3, 10, 30, 100]))
@pytest.mark.parametrize("benchmark_pass", ["forward", "full", "backward"])
@pytest.mark.parametrize(
    "energy_term",
    [
        CartBondedEnergyTerm,
        DisulfideEnergyTerm,
        DunbrackEnergyTerm,
        ElecEnergyTerm,
        HBondEnergyTerm,
        LJLKEnergyTerm,
        LKBallEnergyTerm,
        BackboneTorsionEnergyTerm,
        RefEnergyTerm,
    ],
<<<<<<< HEAD
    ids=["disulfide", "elec", "hbond", "ljlk", "lk_ball", "backbone_torsion", "ref"],
=======
    ids=[
        "cartbonded",
        "disulfide",
        "dunbrack",
        "elec",
        "hbond",
        "ljlk",
        "lk_ball",
        "backbone_torsion",
    ],
>>>>>>> d6ef17ec
)
@pytest.mark.benchmark(group="res_centric_score_components")
def test_res_centric_score_benchmark(
    benchmark,
    benchmark_pass,
    energy_term,
    n_poses,
    rts_ubq_res,
    default_database,
    torch_device,
):
    n_poses = int(n_poses)
    pose_stack1 = PoseStackBuilder.one_structure_from_polymeric_residues(
        default_database.chemical, rts_ubq_res, torch_device
    )
    pose_stack_n = PoseStackBuilder.from_poses([pose_stack1] * n_poses, torch_device)

    sfxn = ScoreFunction(default_database, torch_device)

    for st in energy_term.score_types():
        sfxn.set_weight(st, 1.0)

    scorer = sfxn.render_whole_pose_scoring_module(pose_stack_n)

    if benchmark_pass == "full":
        pose_stack_n.coords.requires_grad_(True)

        @benchmark
        def score_pass():
            scores = torch.sum(scorer(pose_stack_n.coords))
            scores.backward(retain_graph=True)
            return scores.cpu()

    elif benchmark_pass == "forward":

        @benchmark
        def score_pass():
            scores = torch.sum(scorer(pose_stack_n.coords))
            scores.cpu()
            return scores

    elif benchmark_pass == "backward":
        pose_stack_n.coords.requires_grad_(True)
        scores = torch.sum(scorer(pose_stack_n.coords))

        @benchmark
        def score_pass():
            scores.backward(retain_graph=True)
            return scores.cpu()

    else:
        raise NotImplementedError


@pytest.mark.parametrize("n_poses", zero_padded_counts([1, 3, 10, 30, 100]))
@pytest.mark.parametrize("benchmark_pass", ["forward", "full", "backward"])
@pytest.mark.parametrize(
    "energy_terms",
    [
        [
            CartBondedEnergyTerm,
            DisulfideEnergyTerm,
            DunbrackEnergyTerm,
            ElecEnergyTerm,
            HBondEnergyTerm,
            LJLKEnergyTerm,
            LKBallEnergyTerm,
            BackboneTorsionEnergyTerm,
            RefEnergyTerm,
        ]
    ],
<<<<<<< HEAD
    ids=["disulfide_elec_hbond_ljlk_lkb_bbtorsion_ref"],
=======
    ids=["cartbonded_disulfide_dunbrack_elec_hbond_ljlk_lkb_bbtorsion"],
>>>>>>> d6ef17ec
)
@pytest.mark.benchmark(group="res_centric_combined_score_components")
def test_combined_res_centric_score_benchmark(
    benchmark,
    benchmark_pass,
    energy_terms,
    n_poses,
    rts_ubq_res,
    default_database,
    torch_device,
):
    n_poses = int(n_poses)
    pose_stack1 = PoseStackBuilder.one_structure_from_polymeric_residues(
        default_database.chemical, rts_ubq_res, torch_device
    )
    pose_stack_n = PoseStackBuilder.from_poses([pose_stack1] * n_poses, torch_device)

    sfxn = ScoreFunction(default_database, torch_device)

    for energy_term in energy_terms:
        for st in energy_term.score_types():
            sfxn.set_weight(st, 1.0)

    scorer = sfxn.render_whole_pose_scoring_module(pose_stack_n)

    if benchmark_pass == "full":
        pose_stack_n.coords.requires_grad_(True)

        @benchmark
        def score_pass():
            scores = torch.sum(scorer(pose_stack_n.coords))
            scores.backward(retain_graph=True)
            return scores.cpu()

    elif benchmark_pass == "forward":

        @benchmark
        def score_pass():
            scores = torch.sum(scorer(pose_stack_n.coords))
            scores.cpu()
            return scores

    elif benchmark_pass == "backward":
        pose_stack_n.coords.requires_grad_(True)
        scores = torch.sum(scorer(pose_stack_n.coords))

        @benchmark
        def score_pass():
            scores.backward(retain_graph=True)
            return scores.cpu()

    else:
        raise NotImplementedError<|MERGE_RESOLUTION|>--- conflicted
+++ resolved
@@ -58,9 +58,6 @@
         BackboneTorsionEnergyTerm,
         RefEnergyTerm,
     ],
-<<<<<<< HEAD
-    ids=["disulfide", "elec", "hbond", "ljlk", "lk_ball", "backbone_torsion", "ref"],
-=======
     ids=[
         "cartbonded",
         "disulfide",
@@ -70,8 +67,8 @@
         "ljlk",
         "lk_ball",
         "backbone_torsion",
+        "ref",
     ],
->>>>>>> d6ef17ec
 )
 @pytest.mark.benchmark(group="res_centric_score_components")
 def test_res_centric_score_benchmark(
@@ -143,11 +140,7 @@
             RefEnergyTerm,
         ]
     ],
-<<<<<<< HEAD
-    ids=["disulfide_elec_hbond_ljlk_lkb_bbtorsion_ref"],
-=======
-    ids=["cartbonded_disulfide_dunbrack_elec_hbond_ljlk_lkb_bbtorsion"],
->>>>>>> d6ef17ec
+    ids=["cartbonded_disulfide_dunbrack_elec_hbond_ljlk_lkb_bbtorsion_ref"],
 )
 @pytest.mark.benchmark(group="res_centric_combined_score_components")
 def test_combined_res_centric_score_benchmark(
