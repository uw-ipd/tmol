--- conflicted
+++ resolved
@@ -54,7 +54,6 @@
         LKBallEnergyTerm,
         BackboneTorsionEnergyTerm,
     ],
-<<<<<<< HEAD
     ids=[
         "cartbonded",
         "disulfide",
@@ -62,12 +61,8 @@
         "hbond",
         "ljlk",
         "lk_ball",
-        "omega",
-        "rama",
+        "backbone_torsion",
     ],
-=======
-    ids=["disulfide", "elec", "hbond", "ljlk", "lk_ball", "backbone_torsion"],
->>>>>>> 056044f8
 )
 @pytest.mark.benchmark(group="res_centric_score_components")
 def test_res_centric_score_benchmark(
@@ -137,11 +132,7 @@
             BackboneTorsionEnergyTerm,
         ]
     ],
-<<<<<<< HEAD
-    ids=["cartbonded_disulfide_elec_hbond_ljlk_lkb_omega_rama"],
-=======
-    ids=["disulfide_elec_hbond_ljlk_lkb_bbtorsion"],
->>>>>>> 056044f8
+    ids=["cartbonded_disulfide_elec_hbond_ljlk_lkb_bbtorsion"],
 )
 @pytest.mark.benchmark(group="res_centric_combined_score_components")
 def test_combined_res_centric_score_benchmark(
