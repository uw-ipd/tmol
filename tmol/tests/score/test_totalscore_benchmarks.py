--- conflicted
+++ resolved
@@ -22,34 +22,7 @@
 class TotalScore(KinematicAtomicCoordinateProvider, TotalScoreGraph, TorchDevice):
     pass
 
-
 # the
-<<<<<<< HEAD
-@score_graph
-class StackScoreGraph(
-    CartesianAtomicCoordinateProvider,
-    # LJScoreGraph,
-    # LKScoreGraph,
-    # LKBallScoreGraph,
-    # RamaScoreGraph,
-    TotalScoreGraph,
-    TorchDevice,
-):
-    pass
-=======
-# @score_graph
-# class StackScoreGraph(
-#     CartesianAtomicCoordinateProvider,
-#     LJScoreGraph,
-#     LKScoreGraph,
-#     LKBallScoreGraph,
-#     RamaScoreGraph,
-#     TorchDevice,
-# ):
-#     pass
->>>>>>> 095939b4
-
-
 @pytest.fixture
 def default_component_weights(torch_device):
     return {
