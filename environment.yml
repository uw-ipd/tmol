
name: tmol
dependencies:
  # Core dev requirements
  - python=3.6
  - ipython
<<<<<<< HEAD
  #- ipykernel ??
  #- jupyter ??
  - numpy
  - pandas
  - scipy
  - requests
  - toolz
  - pyyaml
=======
  - numpy
  - pandas
  - scipy
  - numba
  - requests
  - toolz
  - pyyaml
  - pytest
  - pytest-cov
>>>>>>> 76861b79
  - asford::pytorch-cpu

  - pip:
    - attrs
    - cattrs
    - properties
    - frozendict<|MERGE_RESOLUTION|>--- conflicted
+++ resolved
@@ -4,16 +4,8 @@
   # Core dev requirements
   - python=3.6
   - ipython
-<<<<<<< HEAD
   #- ipykernel ??
   #- jupyter ??
-  - numpy
-  - pandas
-  - scipy
-  - requests
-  - toolz
-  - pyyaml
-=======
   - numpy
   - pandas
   - scipy
@@ -23,7 +15,6 @@
   - pyyaml
   - pytest
   - pytest-cov
->>>>>>> 76861b79
   - asford::pytorch-cpu
 
   - pip:
