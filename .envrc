<<<<<<< HEAD

#layout conda
source activate tmol
=======
# Layout configuration for conda environments.
# Specify environment name with `layout conda <envname>`
# or
# Detect name from environment.yml with `layout conda`

layout_conda() {
  if [ -n "$1" ]; then
    source activate $1;
  elif (grep -q name: environment.yml); then
    source activate `grep name: environment.yml | sed -e 's/name: //'`
  else
    (>&2 echo No environment specified);
    exit 1;
  fi;
}

layout conda
>>>>>>> 2bde1916
<|MERGE_RESOLUTION|>--- conflicted
+++ resolved
@@ -1,8 +1,3 @@
-<<<<<<< HEAD
-
-#layout conda
-source activate tmol
-=======
 # Layout configuration for conda environments.
 # Specify environment name with `layout conda <envname>`
 # or
@@ -20,4 +15,3 @@
 }
 
 layout conda
->>>>>>> 2bde1916
