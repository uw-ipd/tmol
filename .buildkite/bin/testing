#!/bin/bash

set -x

echo "--- environment"
set
conda info
conda list

echo "--- nvidia-smi"
nvidia-smi

echo "+++ tests"
set -e
<<<<<<< HEAD
pytest -v -k 'not linting' $*
=======
pytest -v -k 'not linting' --durations=25 "$@"
>>>>>>> de939585

echo "--- codecov"
codecov -F `echo "${BUILDKITE_LABEL}" | sed -r 's/(\W)+/_/g'`<|MERGE_RESOLUTION|>--- conflicted
+++ resolved
@@ -12,11 +12,7 @@
 
 echo "+++ tests"
 set -e
-<<<<<<< HEAD
-pytest -v -k 'not linting' $*
-=======
 pytest -v -k 'not linting' --durations=25 "$@"
->>>>>>> de939585
 
 echo "--- codecov"
 codecov -F `echo "${BUILDKITE_LABEL}" | sed -r 's/(\W)+/_/g'`